[metadata]
name = pyNeuroML
<<<<<<< HEAD
version = 1.1.0
=======
version = 1.1.3
>>>>>>> eae12e16
author = Padraig Gleeson
author_email = p.gleeson@gmail.com
url = https://github.com/NeuroML/pyNeuroML
license = LGPL-3.0-only
description = Python utilities for NeuroML
long_description = file: README.md
long_description_content_type = text/markdown
classifiers=
    Intended Audience :: Science/Research
    License :: OSI Approved :: GNU Lesser General Public License v3 (LGPLv3)
    Natural Language :: English
    Operating System :: OS Independent
    Programming Language :: Python :: 3.7
    Programming Language :: Python :: 3.8
    Programming Language :: Python :: 3.9
    Programming Language :: Python :: 3.10
    Programming Language :: Python :: 3.11
    Topic :: Scientific/Engineering

[options]
install_requires =
    pylems>=0.6.4
    airspeed>=0.5.5
    neuromllite>=0.5.7
    libNeuroML>=0.5.5
    matplotlib
    matplotlib-scalebar
    graphviz
    typing; python_version<"3.5"
    lxml
    pandas

packages = find:

[options.packages.find]
where = .
include = pyneuroml*

[options.entry_points]
console_scripts =
    pynml                 = pyneuroml.pynml:main
    pynml-archive         = pyneuroml.archive:main
    pynml-channelanalysis = pyneuroml.analysis.NML2ChannelAnalysis:main
    pynml-modchananalysis = pyneuroml.neuron.analysis.HHanalyse:main
    pynml-povray          = pyneuroml.povray.NeuroML2ToPOVRay:main
    pynml-tune            = pyneuroml.tune.NeuroMLTuner:main
    pynml-summary         = pyneuroml.pynml:summary
    pynml-plotspikes      = pyneuroml.plot.PlotSpikes:main
    pynml-plotmorph       = pyneuroml.plot.PlotMorphology:main
    pynml-channelml2nml   = pyneuroml.channelml:main
    pynml-plotchan        = pyneuroml.analysis.ChannelDensityPlot:channel_density_plotter_cli
    pynml-sonata          = neuromllite.SonataReader:main

[options.package_data]
* =
        lib/*.jar
        *.xml
        *.html
        *.md
        *.xsl
        *.hoc

[options.extras_require]
neuron =
    NEURON
    pyyaml

brian =
    Brian2

netpyne =
    netpyne

povray =
    opencv-python

hdf5 =
    tables

analysis =
    pyelectro
    sympy

tune =
    neurotune>=0.2.6
    ppft

vispy =
    vispy
    pyopengl
    pyqt5
    progressbar2

plotly =
    plotly

nsg =
    pynsgr

all =
    pyNeuroML[neuron]
    pyNeuroML[brian]
    pyNeuroML[netpyne]
    pyNeuroML[netpyne]
    pyNeuroML[povray]
    pyNeuroML[hdf5]
    pyNeuroML[analysis]
    pyNeuroML[tune]
    pyNeuroML[vispy]
    pyNeuroML[plotly]
    pyNeuroML[nsg]

dev =
    pyNeuroML[all]
    airspeed>=0.5.5
    pytest
    pytest-cov
    kaleido
    pre-commit


doc =
    pyNeuroML[all]
    sphinxcontrib-bibtex
    pydata-sphinx-theme

[flake8]
extend-ignore = E501, E502, F403, F405, W503, W504<|MERGE_RESOLUTION|>--- conflicted
+++ resolved
@@ -1,10 +1,6 @@
 [metadata]
 name = pyNeuroML
-<<<<<<< HEAD
-version = 1.1.0
-=======
 version = 1.1.3
->>>>>>> eae12e16
 author = Padraig Gleeson
 author_email = p.gleeson@gmail.com
 url = https://github.com/NeuroML/pyNeuroML
