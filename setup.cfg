--- conflicted
+++ resolved
@@ -1,10 +1,6 @@
 [metadata]
 name = pyNeuroML
-<<<<<<< HEAD
-version = 1.0.9
-=======
 version = 1.0.10
->>>>>>> b8d50155
 author = Padraig Gleeson
 author_email = p.gleeson@gmail.com
 url = https://github.com/NeuroML/pyNeuroML
@@ -36,10 +32,6 @@
     typing; python_version<"3.5"
     lxml
     pandas
-<<<<<<< HEAD
-    argparse
-=======
->>>>>>> b8d50155
 
 packages = find:
 
@@ -101,12 +93,9 @@
 plotly =
     plotly
 
-<<<<<<< HEAD
 nsg =
     pynsgr
 
-=======
->>>>>>> b8d50155
 all =
     pyNeuroML[neuron]
     pyNeuroML[brian]
@@ -118,34 +107,16 @@
     pyNeuroML[tune]
     pyNeuroML[vispy]
     pyNeuroML[plotly]
-<<<<<<< HEAD
     pyNeuroML[nsg]
-=======
->>>>>>> b8d50155
 
 dev =
     pyNeuroML[all]
     airspeed>=0.5.5
-<<<<<<< HEAD
-    modelspec @ git+https://github.com/ModECI/modelspec.git@development#egg=modelspec
-    libNeuroML @ git+https://github.com/NeuralEnsemble/libNeuroML.git@development#egg=libNeuroML
-    pylems @ git+https://github.com/LEMS/pylems.git@development#egg=pylems
-=======
->>>>>>> b8d50155
     pytest
     pytest-cov
     kaleido
     pre-commit
 
-<<<<<<< HEAD
-experimental =
-    pyNeuroML[dev]
-
-    modelspec @ git+https://github.com/ModECI/modelspec.git@development#egg=modelspec
-    libNeuroML @ git+https://github.com/NeuralEnsemble/libNeuroML.git@development#egg=libNeuroML
-    pylems @ git+https://github.com/LEMS/pylems.git@development#egg=pylems
-=======
->>>>>>> b8d50155
 
 doc =
     pyNeuroML[all]
