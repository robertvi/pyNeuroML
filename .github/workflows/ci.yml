name: Continuous builds

on:
  push:
    branches:
      - master
      - development
      - experimental
      - 'test*'
  pull_request:
    branches:
      - master
      - development
      - experimental
      - 'test*'

jobs:
  build:

    runs-on: ubuntu-latest
    strategy:
      matrix:
        python-version: ["3.7", "3.8", "3.9", "3.10"]
      fail-fast: false

    steps:

    - uses: actions/checkout@v2
    - name: Set up Python  ${{ matrix.python-version }}
      uses: actions/setup-python@v2
      with:
        python-version:  ${{ matrix.python-version }}

    - name: Print refs
      run: |
        echo "github.ref is: ${{ github.ref }}"
        echo "github.base_ref is: ${{ github.base_ref }}"

    - name: Install deps from development
      if: ${{ github.ref == 'refs/heads/development' || github.base_ref == 'development' }}
      run: |
        echo "Using deps from development for our repos"
        sed -E -i 's/((libNeuroML|NeuroMLlite|pylems|pyelectro|neurotune).git)@master/\1@development/' requirements-dev.txt
        sed -E -i 's/((modelspec).git)@main/\1@development/' requirements-dev.txt

    - name: Install deps from experimental
      if: ${{ github.ref == 'refs/heads/experimental' || github.base_ref == 'experimental' }}
      run: |
        echo "Using deps from experimental - assuming development in others"
        sed -E -i 's/((libNeuroML|NeuroMLlite|pylems|pyelectro|neurotune).git)@master/\1@development/' requirements-dev.txt
        sed -E -i 's/((modelspec).git)@main/\1@development/' requirements-dev.txt

    - name: Install package
      run: |
        python -m pip install --upgrade pip
        pip install -r requirements-dev.txt
        pip install .

    - name: List packages so far
      run: |
        pip list

    - name: Run tests
      run: |
<<<<<<< HEAD
        pytest --cov=pyneuroml -m "not localonly" .
=======
>>>>>>> c2936b3b
        pynml -h

        ./test-ghactions.sh -neuron

    - name: Lint with flake8
      run: |
        pip install flake8
        flake8 . --count --exit-zero --show-source --max-line-length=127 --statistics<|MERGE_RESOLUTION|>--- conflicted
+++ resolved
@@ -62,10 +62,7 @@
 
     - name: Run tests
       run: |
-<<<<<<< HEAD
         pytest --cov=pyneuroml -m "not localonly" .
-=======
->>>>>>> c2936b3b
         pynml -h
 
         ./test-ghactions.sh -neuron
