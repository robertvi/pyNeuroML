from setuptools import setup

import pyneuroml

version = pyneuroml.__version__
jnml_version = pyneuroml.JNEUROML_VERSION

# generate extra deps
extras = {
    "neuron": ["NEURON", "pyyaml"],
    "brian": ["Brian2"],
    "netpyne": ["netpyne"],
    "povray": ["opencv-python"],
    "hdf5": ["tables"],
    "analysis": ["pyelectro"],
    "tune": ["neurotune @ git+https://github.com/NeuralEnsemble/neurotune.git@master#egg=neurotune",
             "inspyred @ git+https://github.com/aarongarrett/inspyred.git@master#egg=inspyred",
             "ppft"],
}
extras["all"] = sum(extras.values(), []),

setup(
    name="pyNeuroML",
    version=version,
    author="Padraig Gleeson",
    author_email="p.gleeson@gmail.com",
    packages=[
        "pyneuroml",
        "pyneuroml.analysis",
        "pyneuroml.archive",
        "pyneuroml.channelml",
        "pyneuroml.lems",
        "pyneuroml.tune",
        "pyneuroml.neuron",
        "pyneuroml.povray",
        "pyneuroml.plot",
        "pyneuroml.swc",
        "pyneuroml.neuron.analysis",
        "pyneuroml.utils",
    ],
    entry_points={
        "console_scripts": [
            "pynml                 = pyneuroml.pynml:main",
            "pynml-archive         = pyneuroml.archive:main",
            "pynml-channelanalysis = pyneuroml.analysis.NML2ChannelAnalysis:main",
            "pynml-modchananalysis = pyneuroml.neuron.analysis.HHanalyse:main",
            "pynml-povray          = pyneuroml.povray.NeuroML2ToPOVRay:main",
            "pynml-tune            = pyneuroml.tune.NeuroMLTuner:main",
            "pynml-summary         = pyneuroml.pynml:summary",
            "pynml-plotspikes      = pyneuroml.plot.PlotSpikes:main",
            "pynml-plotmorph       = pyneuroml.plot.PlotMorphology:main",
            "pynml-channelml2nml   = pyneuroml.channelml:main",
            "pynml-sonata          = neuromllite.SonataReader:main",
        ]
    },
    package_data={
        "pyneuroml": [
            "lib/jNeuroML-{}-jar-with-dependencies.jar".format(jnml_version),
            "analysis/LEMS_Test_TEMPLATE.xml",
            "analysis/ChannelInfo_TEMPLATE.html",
            "analysis/ChannelInfo_TEMPLATE.md",
            "lems/LEMS_TEMPLATE.xml",
            "neuron/utils.hoc",
            "neuron/mview_neuroml1.hoc",
            "neuron/mview_neuroml2.hoc",
            "neuron/TEMPLATE.channel.nml",
            "channelml/ChannelML2NeuroML2.xsl",
            "channelml/ChannelML2NeuroML2beta.xsl",
        ]
    },
    data_files=[
        (
            "share/man/man1",
            [
                "man/man1/pynml.1",
                "man/man1/pynml-modchananalysis.1",
                "man/man1/pynml-povray.1",
                "man/man1/pynml-tune.1",
                "man/man1/pynml-channelanalysis.1",
                "man/man1/pynml-channelml2nml.1",
                "man/man1/pynml-plotspikes.1",
                "man/man1/pynml-plotmorph.1",
                "man/man1/pynml-summary.1",
                "man/man1/pynml-sonata.1",
            ],
        )
    ],
    url="https://github.com/NeuroML/pyNeuroML",
    license="LICENSE.lesser",
    description="Python utilities for NeuroML",
    long_description=open("README.md").read(),
    long_description_content_type="text/markdown",
    install_requires=[
        "argparse",
        "pylems>=0.5.7",
        "airspeed>=0.5.5",
        "neuromllite>=0.4.1",  # sets dependency for libNeuroML also
        "libNeuroML>=0.3.1",
        "matplotlib",
        "matplotlib-scalebar",
        "graphviz",
        'typing; python_version<"3.5"',
        "lxml",
        "pandas",
        "plotly"
    ],
<<<<<<< HEAD
    extras_require={
        "neuron": ["NEURON", "pyyaml"],
        "brian": ["Brian2"],
        "netpyne": ["netpyne"],
        "povray": ["opencv-python"],
        "hdf5": ["tables"],
        "analysis": ["pyelectro"],
        "tune": ["neurotune", "ppft"],
        "vispy": ["vispy"],
    },
=======
    extras_require=extras,
>>>>>>> 7b2a57c4
    classifiers=[
        "Intended Audience :: Science/Research",
        "License :: OSI Approved :: GNU Lesser General Public License v3 (LGPLv3)",
        "Natural Language :: English",
        "Operating System :: OS Independent",
        "Programming Language :: Python :: 3.7",
        "Programming Language :: Python :: 3.8",
        "Programming Language :: Python :: 3.9",
        "Programming Language :: Python :: 3.10",
        "Programming Language :: Python :: 3.11",
        "Topic :: Scientific/Engineering",
    ],
)<|MERGE_RESOLUTION|>--- conflicted
+++ resolved
@@ -16,6 +16,7 @@
     "tune": ["neurotune @ git+https://github.com/NeuralEnsemble/neurotune.git@master#egg=neurotune",
              "inspyred @ git+https://github.com/aarongarrett/inspyred.git@master#egg=inspyred",
              "ppft"],
+    "vispy": ["vispy"],
 }
 extras["all"] = sum(extras.values(), []),
 
@@ -104,20 +105,7 @@
         "pandas",
         "plotly"
     ],
-<<<<<<< HEAD
-    extras_require={
-        "neuron": ["NEURON", "pyyaml"],
-        "brian": ["Brian2"],
-        "netpyne": ["netpyne"],
-        "povray": ["opencv-python"],
-        "hdf5": ["tables"],
-        "analysis": ["pyelectro"],
-        "tune": ["neurotune", "ppft"],
-        "vispy": ["vispy"],
-    },
-=======
     extras_require=extras,
->>>>>>> 7b2a57c4
     classifiers=[
         "Intended Audience :: Science/Research",
         "License :: OSI Approved :: GNU Lesser General Public License v3 (LGPLv3)",
