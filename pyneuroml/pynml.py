#!/usr/bin/env python
"""

Python wrapper around jnml command.
Also a number of helper functions for
handling/generating/running LEMS/NeuroML2 files

Thanks to Werner van Geit for an initial version of a python wrapper for jnml.

"""

from __future__ import absolute_import
from __future__ import unicode_literals

# py3.7, 3.8 require this to use standard collections as generics
from __future__ import annotations
import warnings
import os
import shutil
import sys
import subprocess
import math
from datetime import datetime
import textwrap
import random
import inspect
import zipfile
import shlex
from lxml import etree
import pprint
import logging
import tempfile
import typing
import traceback

import lems.model.model as lems_model
import lems
from lems.parser.LEMS import LEMSFileParser

from pyneuroml import __version__
from pyneuroml import JNEUROML_VERSION

import neuroml
from neuroml import NeuroMLDocument, Cell
import neuroml.loaders as loaders
import neuroml.writers as writers

# to maintain API compatibility:
# so that existing scripts that use: from pynml import generate_plot
# continue to work
from pyneuroml.plot import generate_plot, generate_interactive_plot  # noqa

DEFAULTS = {
    "v": False,
    "default_java_max_memory": "400M",
    "nogui": False,
}  # type: dict[str, typing.Any]

lems_model_with_units = None

logger = logging.getLogger(__name__)
logger.setLevel(logging.INFO)

version_string = "pyNeuroML v{} (libNeuroML v{}, jNeuroML v{})".format(
    __version__, neuroml.__version__, JNEUROML_VERSION
)

FILE_NOT_FOUND_ERR = 13
ARGUMENT_ERR = 14
UNKNOWN_ERR = 15


def parse_arguments():
    """Parse command line arguments"""

    import argparse

    try:
        from neuromllite.GraphVizHandler import engines

        engine_info = "\nAvailable engines: %s\n" % str(engines)
    except Exception:
        engine_info = ""

    parser = argparse.ArgumentParser(
        description="Python utilities for NeuroML2",
        usage=(
            "pynml [-h|--help] [<shared options>] "
            "<one of the mutually-exclusive options>"
        ),
        formatter_class=argparse.RawTextHelpFormatter,
    )

    parser.add_argument("-version", help="Print version and exit", action="store_true")

    shared_options = parser.add_argument_group(
        title="Shared options",
        description=(
            "These options can be added to any of the " "mutually-exclusive options"
        ),
    )

    shared_options.add_argument(
        "-verbose",
        default="INFO",
        choices=["DEBUG", "INFO", "WARNING", "ERROR", "CRITICAL"],
        help="Verbose output (default: WARNING)",
    )
    shared_options.add_argument(
        "-java_max_memory",
        metavar="MAX",
        default=DEFAULTS["default_java_max_memory"],
        help=(
            "Java memory for jNeuroML, e.g. 400M, 2G (used in\n"
            "-Xmx argument to java)"
        ),
    )
    shared_options.add_argument(
        "-nogui",
        action="store_true",
        default=DEFAULTS["nogui"],
        help=("Suppress GUI,\n" "i.e. show no plots, just save results"),
    )

    shared_options.add_argument(
        "input_files",
        type=str,
        nargs="*",
        metavar="<LEMS/NeuroML 2 file(s)>",
        help="LEMS/NeuroML 2 file(s) to process",
    )

    mut_exc_opts_grp = parser.add_argument_group(
        title="Mutually-exclusive options",
        description="Only one of these options can be selected",
    )
    mut_exc_opts = mut_exc_opts_grp.add_mutually_exclusive_group(
        required=False
    )  # noqa: E501

    mut_exc_opts.add_argument(
        "-sedml",
        action="store_true",
        help=(
            "(Via jNeuroML) Load a LEMS file, and convert\n"
            "simulation settings (duration, dt, what to save)\n"
            "to SED-ML format"
        ),
    )
    mut_exc_opts.add_argument(
        "-neuron",
        nargs=argparse.REMAINDER,
        help=(
            "(Via jNeuroML) Load a LEMS file, and convert it to\n"
            "NEURON format.\n"
            "The full format of the '-neuron' option is:\n"
            "-neuron [-nogui] [-run] [-outputdir dir] <LEMS file>\n"
            "    -nogui\n"
            "        do not generate gtaphical elements in NEURON,\n"
            "        just run, save data, and quit\n"
            "    -run\n"
            "        compile NMODL files and run the main NEURON\n"
            "        hoc file (Linux only currently)\n"
            "    -outputdir <dir>\n"
            "        generate NEURON files in directory <dir>\n"
            "    <LEMS file>\n"
            "        the LEMS file to use"
        ),
    )
    mut_exc_opts.add_argument(
        "-netpyne",
        nargs=argparse.REMAINDER,
        help=(
            "(Via jNeuroML) Load a LEMS file, and convert it to\n"
            "NetPyNE format.\n"
            "The full format of the '-netpyne' option is:\n"
            "-netpyne [-run] [-outputdir dir] [-np cores] <LEMS file>\n"
            "    -run\n"
            "        compile NMODL files and run the NetPyNE\n"
            "        simulation (Linux only currently)\n"
            "    -outputdir <dir>\n"
            "        generate NEURON files in directory <dir>\n"
            "    -np <cores>\n"
            "        number of cores to run with (if using MPI)\n"
            "    -json\n"
            "        generate network as NetPyNE JSON\n"
            "    <LEMS file>\n"
            "        the LEMS file to use"
        ),
    )

    mut_exc_opts.add_argument(
        "-eden",
        nargs=argparse.REMAINDER,
        help=(
            "Load a LEMS file, and generate a\n"
            "Python script to load and execute it in EDEN"
        ),
    )
    mut_exc_opts.add_argument(
        "-svg",
        action="store_true",
        help=(
            "(Via jNeuroML) Convert NeuroML2 file (network & cells)\n"
            "to SVG format view of 3D structure"
        ),
    )
    mut_exc_opts.add_argument(
        "-png",
        action="store_true",
        help=(
            "(Via jNeuroML) Convert NeuroML2 file (network & cells)\n"
            "to PNG format view of 3D structure"
        ),
    )
    mut_exc_opts.add_argument(
        "-dlems",
        action="store_true",
        help=(
            "(Via jNeuroML) Load a LEMS file, and convert it\n"
            "to dLEMS format, a distilled form of LEMS in JSON"
        ),
    )
    mut_exc_opts.add_argument(
        "-vertex",
        action="store_true",
        help=("(Via jNeuroML) Load a LEMS file, and convert it\n" "to VERTEX format"),
    )
    mut_exc_opts.add_argument(
        "-xpp",
        action="store_true",
        help=("(Via jNeuroML) Load a LEMS file, and convert it\n" "to XPPAUT format"),
    )
    mut_exc_opts.add_argument(
        "-dnsim",
        action="store_true",
        help=("(Via jNeuroML) Load a LEMS file, and convert it\n" "to DNsim format"),
    )
    mut_exc_opts.add_argument(
        "-brian",
        action="store_true",
        help=("(Via jNeuroML) Load a LEMS file, and convert it\n" "to Brian format"),
    )
    mut_exc_opts.add_argument(
        "-brian2",
        action="store_true",
        help=("(Via jNeuroML) Load a LEMS file, and convert it\n" "to Brian2 format"),
    )
    # TODO: add run_lems_with_jneuroml_moose API function
    mut_exc_opts.add_argument(
        "-moose",
        action="store_true",
        help=("(Via jNeuroML) Load a LEMS file, and convert it\n" "to Moose format"),
    )
    mut_exc_opts.add_argument(
        "-sbml",
        action="store_true",
        help=("(Via jNeuroML) Load a LEMS file, and convert it\n" "to SBML format"),
    )
    mut_exc_opts.add_argument(
        "-matlab",
        action="store_true",
        help=("(Via jNeuroML) Load a LEMS file, and convert it\n" "to MATLAB format"),
    )
    mut_exc_opts.add_argument(
        "-cvode",
        action="store_true",
        help=(
            "(Via jNeuroML) Load a LEMS file, and convert it\n"
            "to C format using CVODE package"
        ),
    )
    mut_exc_opts.add_argument(
        "-nineml",
        action="store_true",
        help=("(Via jNeuroML) Load a LEMS file, and convert it\n" "to NineML format"),
    )
    mut_exc_opts.add_argument(
        "-spineml",
        action="store_true",
        help=("(Via jNeuroML) Load a LEMS file, and convert it\n" "to SpineML format"),
    )
    mut_exc_opts.add_argument(
        "-sbml-import",
        metavar=("<SBML file>", "duration", "dt"),
        nargs=3,
        help=(
            "(Via jNeuroML) Load a SBML file, and convert it\n"
            "toLEMS format using values for duration & dt\n"
            "in ms (ignoring SBML units)"
        ),
    )
    mut_exc_opts.add_argument(
        "-sbml-import-units",
        metavar=("<SBML file>", "duration", "dt"),
        nargs=3,
        help=(
            "(Via jNeuroML) Load a SBML file, and convert it\n"
            "to LEMS format using values for duration & dt\n"
            "in ms (attempt to extract SBML units; ensure units\n"
            "are valid in the SBML!)"
        ),
    )
    mut_exc_opts.add_argument(
        "-vhdl",
        metavar=("neuronid", "<LEMS file>"),
        nargs=2,
        help=("(Via jNeuroML) Load a LEMS file, and convert it\n" "to VHDL format"),
    )
    mut_exc_opts.add_argument(
        "-graph",
        metavar=("level"),
        nargs=1,
        help=(
            "Load a NeuroML file, and convert it to a graph using GraphViz.\n"
            "Detail is set by level (min20..0..20, where min implies negative)\n"
            "An optional single letter suffix can be used to select engine\n"
            "Example: 1d for level 1, using the dot engine" + engine_info
        ),
    )
    mut_exc_opts.add_argument(
        "-lems-graph",
        action="store_true",
        help=(
            "(Via jNeuroML) Load LEMS file, and convert it to a \n"
            "graph using GraphViz."
        ),
    )
    mut_exc_opts.add_argument(
        "-matrix",
        metavar=("level"),
        nargs=1,
        help=(
            "Load a NeuroML file, and convert it to a matrix displaying\n"  # noqa: E501
            "connectivity. Detail is set by level (1, 2, etc.)"
        ),
    )
    mut_exc_opts.add_argument(
        "-validate",
        action="store_true",
        help=("(Via jNeuroML) Validate NeuroML2 file(s) against the\n" "latest Schema"),
    )
    mut_exc_opts.add_argument(
        "-validatev1",
        action="store_true",
        help=("(Via jNeuroML) Validate NeuroML file(s) against the\n" "v1.8.1 Schema"),
    )

    return parser.parse_args()


def get_lems_model_with_units() -> lems_model.Model:
    """
    Get a LEMS model with NeuroML core dimensions and units.

    :returns: a `lems.model.model.Model` that includes NeuroML dimensions and units.
    """
    global lems_model_with_units

    if lems_model_with_units is None:
        jar_path = get_path_to_jnml_jar()
        logger.debug(
            "Loading standard NeuroML2 dimension/unit definitions from %s" % jar_path
        )
        jar = zipfile.ZipFile(jar_path, "r")
        dims_units = jar.read("NeuroML2CoreTypes/NeuroMLCoreDimensions.xml")
        lems_model_with_units = lems_model.Model(include_includes=False)
        parser = LEMSFileParser(lems_model_with_units)
        parser.parse(dims_units)

    return lems_model_with_units


def extract_lems_definition_files(
    path: typing.Union[str, None, tempfile.TemporaryDirectory] = None
) -> str:
    """Extract the NeuroML2 LEMS definition files to a directory and return its path.

    This function can be used by other LEMS related functions that need to
    include the NeuroML2 LEMS definitions.

    If a path is provided, the folder is created relative to the current
    working directory.

    If no path is provided, for repeated usage for example, the files are
    extracted to a temporary directory using Python's
    `tempfile.mkdtemp
    <https://docs.python.org/3/library/tempfile.html>`__ function.

    Note: in both cases, it is the user's responsibility to remove the created
    directory when it is no longer required, for example using.  the
    `shutil.rmtree()` Python function.

    :param path: path of directory relative to current working directory to extract to, or None
    :type path: str or None
    :returns: directory path
    """
    jar_path = get_path_to_jnml_jar()
    logger.debug(
        "Loading standard NeuroML2 dimension/unit definitions from %s" % jar_path
    )
    jar = zipfile.ZipFile(jar_path, "r")
    namelist = [x for x in jar.namelist() if ".xml" in x and "NeuroML2CoreTypes" in x]
    logger.debug("NeuroML LEMS definition files in jar are: {}".format(namelist))

    # If a string is provided, ensure that it is relative to cwd
    if path and isinstance(path, str) and len(path) > 0:
        path = "./" + path
        try:
            os.makedirs(path)
        except FileExistsError:
            logger.warning(
                "{} already exists. Any NeuroML LEMS files in it will be overwritten".format(
                    path
                )
            )
        except OSError as err:
            logger.critical(err)
            sys.exit(UNKNOWN_ERR)
    else:
        path = tempfile.mkdtemp()

    logger.debug("Created directory: " + path)
    jar.extractall(path, namelist)
    path = path + "/NeuroML2CoreTypes/"
    logger.info("NeuroML LEMS definition files extracted to: {}".format(path))
    return path


def list_exposures(
    nml_doc_fn: str, substring: str = ""
) -> typing.Union[
    dict[lems.model.component.Component, list[lems.model.component.Exposure]],
    None,
]:
    """List exposures in a NeuroML model document file.

    This wraps around `lems.model.list_exposures` to list the exposures in a
    NeuroML2 model. The only difference between the two is that the
    `lems.model.list_exposures` function is not aware of the NeuroML2 component
    types (since it's for any LEMS models in general), but this one is.

    :param nml_doc_fn: NeuroML2 file to list exposures for
    :type nml_doc: str
    :param substring: substring to match for in component names
    :type substring: str
    :returns: dictionary of components and their exposures.

    The returned dictionary is of the form:

    ..
        {
            "component": ["exp1", "exp2"]
        }

    """
    return get_standalone_lems_model(nml_doc_fn).list_exposures(substring)


def list_recording_paths_for_exposures(
    nml_doc_fn: str, substring: str = "", target: str = ""
) -> list[str]:
    """List the recording path strings for exposures.

    This wraps around `lems.model.list_recording_paths` to list the recording
    paths in the given NeuroML2 model. The only difference between the two is
    that the `lems.model.list_recording_paths` function is not aware of the
    NeuroML2 component types (since it's for any LEMS models in general), but
    this one is.

    :param nml_doc_fn: NeuroML2 file to list recording paths for
    :type nml_doc: str
    :param substring: substring to match component ids against
    :type substring: str
    :returns: list of recording paths

    """
    return get_standalone_lems_model(nml_doc_fn).list_recording_paths_for_exposures(
        substring, target
    )


def get_standalone_lems_model(nml_doc_fn: str) -> lems_model.Model:
    """Get the complete, expanded LEMS model.

    This function takes a NeuroML2 file, includes all the NeuroML2 LEMS
    definitions in it and generates the complete, standalone LEMS model.

    :param nml_doc_fn: name of NeuroML file to expand
    :type nml_doc_fn: str
    :returns: complete LEMS model
    """
    new_lems_model = lems_model.Model(
        include_includes=True, fail_on_missing_includes=True
    )
    if logger.level < logging.INFO:
        new_lems_model.debug = True
    else:
        new_lems_model.debug = False
    neuroml2_defs_dir = extract_lems_definition_files()
    filelist = os.listdir(neuroml2_defs_dir)
    # Remove the temporary directory
    for nml_lems_f in filelist:
        new_lems_model.include_file(neuroml2_defs_dir + nml_lems_f, [neuroml2_defs_dir])
    new_lems_model.include_file(nml_doc_fn, [""])
    shutil.rmtree(neuroml2_defs_dir[: -1 * len("NeuroML2CoreTypes/")])
    return new_lems_model


def split_nml2_quantity(nml2_quantity: str) -> tuple[float, str]:
    """Split a NeuroML 2 quantity into its magnitude and units

    :param nml2_quantity: NeuroML2 quantity to split
    :type nml2_quantity:
    :returns: a tuple (magnitude, unit)
    """
    magnitude = None
    i = len(nml2_quantity)
    while magnitude is None:
        try:
            part = nml2_quantity[0:i]
            nn = float(part)
            magnitude = nn
            unit = nml2_quantity[i:]
        except ValueError:
            i = i - 1

    return magnitude, unit


def get_value_in_si(nml2_quantity: str) -> typing.Union[float, None]:
    """Get value of a NeuroML2 quantity in SI units

    :param nml2_quantity: NeuroML2 quantity to convert
    :type nml2_quantity: str
    :returns: value in SI units (float)
    """
    try:
        return float(nml2_quantity)
    except ValueError:
        model = get_lems_model_with_units()
        m, u = split_nml2_quantity(nml2_quantity)
        si_value = None
        for un in model.units:
            if un.symbol == u:
                si_value = (m + un.offset) * un.scale * pow(10, un.power)
        return si_value


def convert_to_units(nml2_quantity: str, unit: str) -> float:
    """Convert a NeuroML2 quantity to provided unit.

    :param nml2_quantity: NeuroML2 quantity to convert
    :type nml2_quantity: str
    :param unit: unit to convert to
    :type unit: str
    :returns: converted value (float)
    """
    model = get_lems_model_with_units()
    m, u = split_nml2_quantity(nml2_quantity)
    si_value = None
    dim = None
    for un in model.units:
        if un.symbol == u:
            si_value = (m + un.offset) * un.scale * pow(10, un.power)
            dim = un.dimension

    for un in model.units:
        if un.symbol == unit:
            new_value = si_value / (un.scale * pow(10, un.power)) - un.offset
            if not un.dimension == dim:
                raise Exception(
                    "Cannot convert {} to {}. Dimensions of units ({}/{}) do not match!".format(
                        nml2_quantity, unit, dim, un.dimension
                    )
                )

    logger.debug(
        "Converting {} {} to {}: {} ({} in SI units)".format(
            m, u, unit, new_value, si_value
        )
    )

    return new_value


def generate_nmlgraph(nml2_file_name: str, level: int = 1, engine: str = "dot") -> None:
    """Generate NeuroML graph.

    :nml2_file_name (string): NML file to parse
    :level (string): level of graph to generate (default: '1')
    :engine (string): graph engine to use (default: 'dot')

    """
    from neuromllite.GraphVizHandler import GraphVizHandler
    from neuroml.hdf5.NeuroMLXMLParser import NeuroMLXMLParser

    logger.info(
        "Converting %s to graphical form, level %i, engine %s"
        % (nml2_file_name, level, engine)
    )

    handler = GraphVizHandler(level=level, engine=engine, nl_network=None)
    currParser = NeuroMLXMLParser(handler)
    currParser.parse(nml2_file_name)
    handler.finalise_document()

    logger.info("Done with GraphViz...")


def generate_lemsgraph(lems_file_name: str, verbose_generate: bool = True) -> bool:
    """Generate LEMS graph using jNeuroML

    :param lems_file_name: LEMS file to parse
    :type lems_file_name: str
    :param verbose_generate: whether or not jnml should be run with verbosity output
    :type verbose_generate: bool
    :returns bool: True of jnml ran without errors, exits without a return if jnml fails
    """
    pre_args = ""
    post_args = "-lems-graph"

    return run_jneuroml(
        pre_args,
        lems_file_name,
        post_args,
        verbose=verbose_generate,
        report_jnml_output=verbose_generate,
        exit_on_fail=True,
        return_string=False,
    )


def validate_neuroml1(
    nml1_file_name: str, verbose_validate: bool = True, return_string: bool = False
) -> typing.Union[bool, tuple[bool, str]]:
    """Validate a NeuroML v1 file.

    NOTE: NeuroML v1 is deprecated. Please use NeuroML v2.
    This functionality will be dropped in the future.

    :param nml1_file_name: name of NeuroMLv1 file to validate
    :type nml1_file_name: str
    :param verbose_validate: whether jnml should print verbose information while validating
    :type verbose_validate: bool (default: True)
    :param return_string: toggle to enable or disable returning the output of the jnml validation
    :type return_string: bool
    :returns: Either a bool, or a tuple (bool, str): True if jnml ran without errors, false if jnml fails; along with the message returned by jnml
    """
    logger.info("NOTE: NeuroMLv1 is deprecated. Please use NeuroMLv2.")
    pre_args = "-validatev1"
    post_args = ""

    warnings.warn(
        "Please note that NeuroMLv1 is deprecated. Functions supporting NeuroMLv1 will be removed in the future.  Please use NeuroMLv2.",
        FutureWarning,
        stacklevel=2,
    )

    return run_jneuroml(
        pre_args,
        nml1_file_name,
        post_args,
        verbose=verbose_validate,
        report_jnml_output=verbose_validate,
        exit_on_fail=False,
        return_string=return_string,
    )


def validate_neuroml2(
    nml2_file_name: str,
    verbose_validate: bool = True,
    max_memory: typing.Optional[str] = None,
    return_string: bool = False,
) -> typing.Union[bool, tuple[bool, str]]:
    """Validate a NeuroML2 file using jnml.

    :params nml2_file_name: name of NeuroML 2 file to validate
    :type nml2_file_name: str
    :param verbose_validate: whether jnml should print verbose information while validating
    :type verbose_validate: bool (default: True)
    :param max_memory: maximum memory the JVM should use while running jnml
    :type max_memory: str
    :param return_string: toggle to enable or disable returning the output of the jnml validation
    :type return_string: bool
    :returns: Either a bool, or a tuple (bool, str): True if jnml ran without errors, false if jnml fails; along with the message returned by jnml
    """
    pre_args = "-validate"
    post_args = ""

    if max_memory is not None:
        return run_jneuroml(
            pre_args,
            nml2_file_name,
            post_args,
            max_memory=max_memory,
            verbose=verbose_validate,
            report_jnml_output=verbose_validate,
            exit_on_fail=False,
            return_string=return_string,
        )
    else:
        return run_jneuroml(
            pre_args,
            nml2_file_name,
            post_args,
            verbose=verbose_validate,
            report_jnml_output=verbose_validate,
            exit_on_fail=False,
            return_string=return_string,
        )


def validate_neuroml2_lems_file(
    nml2_lems_file_name: str, max_memory: str = DEFAULTS["default_java_max_memory"]
) -> bool:
    """Validate a NeuroML 2 LEMS file using jNeuroML.

    Note that this uses jNeuroML and so is aware of the standard NeuroML LEMS
    definitions.

    TODO: allow inclusion of other paths for user-defined LEMS definitions
    (does the -norun option allow the use of -I?)

    :param nml2_lems_file_name: name of file to validate
    :type nml2_lems_file_name: str
    :param max_memory: memory to use for the Java virtual machine
    :type max_memory: str
    :returns: True if valid, False if invalid

    """
    post_args = ""
    post_args += "-norun"

    return run_jneuroml(
        "",
        nml2_lems_file_name,
        post_args,
        max_memory=max_memory,
        verbose=False,
        report_jnml_output=True,
        exit_on_fail=True,
    )


def read_neuroml2_file(
    nml2_file_name: str,
    include_includes: bool = False,
    verbose: bool = False,
    already_included: list = None,
    optimized: bool = False,
    check_validity_pre_include: bool = False,
) -> NeuroMLDocument:
    """Read a NeuroML2 file into a `nml.NeuroMLDocument`

    :param nml2_file_name: file of NeuroML 2 file to read
    :type nml2_file_name: str
    :param include_includes: toggle whether files included in NML file should also be included/read
    :type include_includes: bool
    :param verbose: toggle verbosity
    :type verbose: bool
    :param already_included: list of files already included
    :type already_included: list
    :param optimized: toggle whether the HDF5 loader should optimise the document
    :type optimized: bool
    :param check_validity_pre_include: check each file for validity before including
    :type check_validity_pre_include: bool
    :returns: nml.NeuroMLDocument object containing the read NeuroML file(s)
    """
    if already_included is None:
        already_included = []

    logger.info("Loading NeuroML2 file: %s" % nml2_file_name)

    if not os.path.isfile(nml2_file_name):
        logger.critical("Unable to find file: %s!" % nml2_file_name)
        sys.exit(FILE_NOT_FOUND_ERR)

    if nml2_file_name.endswith(".h5") or nml2_file_name.endswith(".hdf5"):
        nml2_doc = loaders.NeuroMLHdf5Loader.load(nml2_file_name, optimized=optimized)
    else:
        nml2_doc = loaders.NeuroMLLoader.load(nml2_file_name)

    base_path = os.path.dirname(os.path.realpath(nml2_file_name))

    if include_includes:
        if verbose:
            logger.info(
                "Including included files (included already: {})".format(
                    already_included
                )
            )

        incl_to_remove = []
        for include in nml2_doc.includes:
            incl_loc = os.path.abspath(os.path.join(base_path, include.href))
            if incl_loc not in already_included:
                inc = True  # type: typing.Union[bool, tuple[bool, str]]
                if check_validity_pre_include:
                    inc = validate_neuroml2(incl_loc, verbose_validate=False)

                if inc:
                    logger.debug(
                        "Loading included NeuroML2 file: {} (base: {}, resolved: {}, checking {})".format(
                            include.href,
                            base_path,
                            incl_loc,
                            check_validity_pre_include,
                        )
                    )
                    nml2_sub_doc = read_neuroml2_file(
                        incl_loc,
                        True,
                        verbose=verbose,
                        already_included=already_included,
                        check_validity_pre_include=check_validity_pre_include,
                    )
                    if incl_loc not in already_included:
                        already_included.append(incl_loc)

                    membs = inspect.getmembers(nml2_sub_doc)

                    for memb in membs:
                        if (
                            isinstance(memb[1], list)
                            and len(memb[1]) > 0
                            and not memb[0].endswith("_")
                        ):
                            for entry in memb[1]:
                                if memb[0] != "includes":
                                    logger.debug(
                                        "  Adding {!s} from: {!s} to list: {}".format(
                                            entry, incl_loc, memb[0]
                                        )
                                    )
                                    getattr(nml2_doc, memb[0]).append(entry)
                    incl_to_remove.append(include)
                else:
                    logger.warning("Not including file as it's not valid...")

        for include in incl_to_remove:
            nml2_doc.includes.remove(include)

    return nml2_doc


def quick_summary(nml2_doc: NeuroMLDocument) -> str:
    """Get a quick summary of the NeuroML2 document

    NOTE: You should prefer nml2_doc.summary(show_includes=False)

    :param nml2_doc: NeuroMLDocument to fetch summary for
    :type nml2_doc: NeuroMLDocument
    :returns: summary string
    """
    info = "Contents of NeuroML 2 document: {}\n".format(nml2_doc.id)
    membs = inspect.getmembers(nml2_doc)

    for memb in membs:
        if isinstance(memb[1], list) and len(memb[1]) > 0 and not memb[0].endswith("_"):
            info += "  {}:\n    [".format(memb[0])
            for entry in memb[1]:
                extra = "???"
                extra = entry.name if hasattr(entry, "name") else extra
                extra = entry.href if hasattr(entry, "href") else extra
                extra = entry.id if hasattr(entry, "id") else extra

                info += " {} ({}),".format(entry, extra)

            info += "]\n"
    return info


def summary(
    nml2_doc: typing.Optional[NeuroMLDocument] = None, verbose: bool = False
) -> None:
    """Wrapper around nml_doc.summary() to generate the pynml-summary command
    line tool.

    :param nml2_doc: NeuroMLDocument object or name of NeuroML v2 file to get summary for.
    :type nml2_doc: NeuroMLDocument
    :param verbose: toggle verbosity
    :type verbose: bool
    """

    usage = textwrap.dedent(
        """
        Usage:

        pynml-summary <NeuroML file> [-vh]

        Required arguments:
            NeuroML file: name of file to summarise

        Optional arguments:

            -v/--verbose:  enable verbose mode
            -h/--help:  print this help text and exit
        """
    )

    if len(sys.argv) < 2:
        print("Argument required.")
        print(usage)
        return

    if "-h" in sys.argv or "--help" in sys.argv:
        print(usage)
        return

    if "-v" in sys.argv or "--verbose" in sys.argv:
        verbose = True
        sys.argv.remove("-v")

    if nml2_doc is None:
        nml2_file_name = sys.argv[1]
        nml2_doc = read_neuroml2_file(nml2_file_name, include_includes=verbose)

    info = nml2_doc.summary(show_includes=False)

    if verbose:
        cell_info_str = ""
        for cell in nml2_doc.cells:
            cell_info_str += cell_info(cell) + "*\n"
        lines = info.split("\n")
        info = ""
        still_to_add = False
        for line in lines:
            if "Cell: " in line:
                still_to_add = True
                pass
            elif "Network: " in line:
                still_to_add = False
                if len(cell_info_str) > 0:
                    info += "%s" % cell_info_str
                info += "%s\n" % line
            else:
                if still_to_add and "******" in line:
                    if len(cell_info_str) > 0:
                        info += "%s" % cell_info_str
                info += "%s\n" % line
    print(info)


def cells_info(nml_file_name: str) -> str:
    """Provide information about the cells in a NeuroML file.

    :param nml_file_name: name of NeuroML v2 file
    :type nml_file_name: str
    :returns: information on cells (str)
    """
    from neuroml.loaders import read_neuroml2_file

    nml_doc = read_neuroml2_file(
        nml_file_name, include_includes=True, verbose=False, optimized=True
    )

    info = ""
    info += "Extracting information on %i cells in %s" % (
        len(nml_doc.cells),
        nml_file_name,
    )

    for cell in nml_doc.cells:
        info += cell_info(cell)
    return info


def cell_info(cell: Cell) -> str:
    """Provide information on a NeuroML Cell instance:

    - morphological information:

      - Segment information:

        - parent segments
        - segment location, extents, diameter
        - segment length
        - segment surface area
        - segment volume

      - Segment group information:

        - included segments

    - biophysical properties:

      - channel densities
      - specific capacitances

    :param cell: cell object to investigate
    :type cell: Cell
    :returns: string of cell information
    """
    info = ""
    prefix = "*  "
    info += prefix + "Cell: %s\n" % cell.id
    tot_length = 0
    tot_area = 0
    for seg in cell.morphology.segments:
        info += prefix + "  %s\n" % seg
        dist = seg.distal
        prox = seg.proximal
        parent_id = seg.parent.segments if seg.parent else "None (root segment)"
        length = cell.get_segment_length(seg.id)
        info += prefix + "    Parent segment: %s\n" % (parent_id)
        info += prefix + "    %s -> %s; seg length: %s um\n" % (prox, dist, length)

        tot_length += length
        area = cell.get_segment_surface_area(seg.id)
        volume = cell.get_segment_volume(seg.id)
        tot_area += area
        info += prefix + "    Surface area: %s um2, volume: %s um3\n" % (area, volume)
    numseg = len(cell.morphology.segments)
    info += prefix + "  Total length of %i segment%s: %s um; total area: %s um2\n" % (
        numseg,
        "s" if numseg > 1 else "",
        tot_length,
        tot_area,
    )

    info += prefix + "\n"

    for sg in cell.morphology.segment_groups:
        segs = cell.get_all_segments_in_group(sg.id)
        info += prefix + "  %s;\tcontains %i segment%s\n" % (
            str(sg).replace(", ", ",\t"),
            len(segs),
            ", id: %s" % segs[0] if len(segs) == 1 else "s in total",
        )

    if len(cell.morphology.segment_groups) > 0:
        info += prefix + "\n"

    seg_info = cell.get_segment_ids_vs_segments()
    if cell.biophysical_properties:
        for cd in cell.biophysical_properties.membrane_properties.channel_densities:
            # print dir(cd)
            group = cd.segment_groups if cd.segment_groups else "all"
            info += (
                prefix
                + "  Channel density: %s on %s;\tconductance of %s through ion chan %s with ion %s, erev: %s\n"
                % (cd.id, group, cd.cond_density, cd.ion_channel, cd.ion, cd.erev)
            )
            segs = cell.get_all_segments_in_group(group)
            for seg_id in segs:
                seg = seg_info[seg_id]

                cond_dens_si = get_value_in_si(cd.cond_density)
                surface_area_si = get_value_in_si(
                    "%s um2" % cell.get_segment_surface_area(seg_id)
                )
                cond_si = cond_dens_si * surface_area_si
                cond_pS = convert_to_units("%sS" % cond_si, "pS")
                info += (
                    prefix
                    + "    Channel is on %s,\ttotal conductance: %s S_per_m2 x %s m2 = %s S (%s pS)\n"
                    % (seg, cond_dens_si, surface_area_si, cond_si, cond_pS)
                )

        if len(cell.biophysical_properties.membrane_properties.channel_densities) > 0:
            info += prefix + "\n"

        for sc in cell.biophysical_properties.membrane_properties.specific_capacitances:
            group = sc.segment_groups if sc.segment_groups else "all"
            info += prefix + "  Specific capacitance on %s: %s\n" % (group, sc.value)
            segs = cell.get_all_segments_in_group(group)
            for seg_id in segs:
                seg = seg_info[seg_id]
                spec_cap_si = get_value_in_si(sc.value)
                surface_area_si = get_value_in_si(
                    "%s um2" % cell.get_segment_surface_area(seg_id)
                )
                cap_si = spec_cap_si * surface_area_si
                cap_pF = convert_to_units("%sF" % cap_si, "pF")
                info += (
                    prefix
                    + "    Capacitance of %s,\ttotal capacitance: %s F_per_m2 x %s m2 = %s F (%s pF)\n"
                    % (seg, spec_cap_si, surface_area_si, cap_si, cap_pF)
                )

    return info


def write_neuroml2_file(
    nml2_doc: NeuroMLDocument,
    nml2_file_name: str,
    validate: bool = True,
    verbose_validate: bool = False,
<<<<<<< HEAD
    hdf5: bool = True,
=======
    hdf5: bool = False,
>>>>>>> eae12e16
) -> None:
    """Write a NeuroMLDocument object to a file using libNeuroML.

    :param nml2_doc: NeuroMLDocument object to write to file
    :type nml2_doc: NeuroMLDocument
    :param nml2_file_name: name of file to write to
    :type nml2_file_name: str
    :param validate: toggle whether the written file should be validated
    :type validate: bool
    :param verbose_validate: toggle whether the validation should be verbose
    :type verbose_validate: bool
    :param hdf5: write to HDF5 file
    :type hdf5: bool
    """
    if hdf5 is True:
        writers.NeuroMLHdf5Writer.write(nml2_doc, nml2_file_name)
    else:
        writers.NeuroMLWriter.write(nml2_doc, nml2_file_name)

    if validate:
        return validate_neuroml2(nml2_file_name, verbose_validate)


def read_lems_file(
    lems_file_name: str,
    include_includes: bool = False,
    fail_on_missing_includes: bool = False,
    debug: bool = False,
) -> lems_model.Model:
    """Read LEMS file using PyLEMS. See WARNING below.

    WARNING: this is a general function that uses PyLEMS to read any files that
    are valid LEMS *even if they are not valid NeuroML*. Therefore, this
    function is not aware of the standard NeuroML LEMS definitions.

    To validate NeuroML LEMS files which need to be aware of the NeuroML
    standard LEMS definitions, please use the `validate_neuroml2_lems_file`
    function instead.
    """
    if not os.path.isfile(lems_file_name):
        logger.critical("Unable to find file: %s!" % lems_file_name)
        sys.exit(FILE_NOT_FOUND_ERR)

    model = lems_model.Model(
        include_includes=include_includes,
        fail_on_missing_includes=fail_on_missing_includes,
    )
    model.debug = debug

    model.import_from_file(lems_file_name)

    return model


def write_lems_file(
    lems_model: lems_model.Model, lems_file_name: str, validate: bool = False
) -> None:
    """Write a lems_model.Model to file using pyLEMS.

    :param lems_model: LEMS model to write to file
    :type lems_model: lems_model.Model
    :param lems_file_name: name of file to write to
    :type lems_file_name: str
    :param validate: toggle whether written file should be validated
    :type validate: bool
    """
    lems_model.export_to_file(lems_file_name)

    if validate:
        from lems.base.util import validate_lems

        validate_lems(lems_file_name)


def run_lems_with_jneuroml(
    lems_file_name: str,
    paths_to_include: list = [],
    max_memory: str = DEFAULTS["default_java_max_memory"],
    skip_run: bool = False,
    nogui: bool = False,
    load_saved_data: bool = False,
    reload_events: bool = False,
    plot: bool = False,
    show_plot_already: bool = True,
    exec_in_dir: str = ".",
    verbose: bool = DEFAULTS["v"],
    exit_on_fail: bool = True,
    cleanup: bool = False,
) -> typing.Union[bool, typing.Union[dict, tuple[dict, dict]]]:
    """Parse/Run a LEMS file with jnml.

    Tip: set `skip_run=True` to only parse the LEMS file but not run the simulation.

    :param lems_file_name: name of LEMS file to run
    :type lems_file_name: str
    :param paths_to_include: additional directory paths to include (for other NML/LEMS files, for example)
    :type paths_to_include: list(str)
    :param max_memory: maximum memory allowed for use by the JVM
    :type max_memory: bool
    :param skip_run: toggle whether run should be skipped, if skipped, file will only be parsed
    :type skip_run: bool
    :param nogui: toggle whether jnml GUI should be shown
    :type nogui: bool
    :param load_saved_data: toggle whether any saved data should be loaded
    :type load_saved_data: bool
    :param reload_events: toggle whether events should be reloaded
    :type reload_events: bool
    :param plot: toggle whether specified plots should be plotted
    :type plot: bool
    :param show_plot_already: toggle whether prepared plots should be shown
    :type show_plot_already: bool
    :param exec_in_dir: working directory to execute LEMS simulation in
    :type exec_in_dir: str
    :param verbose: toggle whether jnml should print verbose information
    :type verbose: bool
    :param exit_on_fail: toggle whether command should exit if jnml fails
    :type exit_on_fail: bool
    :param cleanup: toggle whether the directory should be cleaned of generated files after run completion
    :type cleanup: bool
    """
    logger.info(
        "Loading LEMS file: {} and running with jNeuroML".format(lems_file_name)
    )
    post_args = ""
    post_args += gui_string(nogui)
    post_args += include_string(paths_to_include)

    t_run = datetime.now()

    if not skip_run:
        success = run_jneuroml(
            "",
            lems_file_name,
            post_args,
            max_memory=max_memory,
            exec_in_dir=exec_in_dir,
            verbose=verbose,
            report_jnml_output=verbose,
            exit_on_fail=exit_on_fail,
        )

    if not success:
        return False

    if load_saved_data:
        return reload_saved_data(
            lems_file_name,
            base_dir=exec_in_dir,
            t_run=t_run,
            plot=plot,
            show_plot_already=show_plot_already,
            simulator="jNeuroML",
            reload_events=reload_events,
            remove_dat_files_after_load=cleanup,
        )
    else:
        return True


def nml2_to_svg(
    nml2_file_name: str,
    max_memory: str = DEFAULTS["default_java_max_memory"],
    verbose: bool = True,
) -> None:
    """Generate the SVG representation of a NeuroML model using jnml

    :param nml2_file_name: name of NeuroML2 file to generate SVG for
    :type nml2_file_name: str
    :param max_memory: maximum memory allowed for use by the JVM
    :type max_memory: str
    :param verbose: toggle whether jnml should print verbose information
    :type verbose: bool
    """
    logger.info("Converting NeuroML2 file: {} to SVG".format(nml2_file_name))

    post_args = "-svg"

    run_jneuroml("", nml2_file_name, post_args, max_memory=max_memory, verbose=verbose)


def nml2_to_png(
    nml2_file_name: str,
    max_memory: str = DEFAULTS["default_java_max_memory"],
    verbose: bool = True,
) -> None:
    """Generate the PNG representation of a NeuroML model using jnml

    :param nml2_file_name: name of NeuroML2 file to generate PNG for
    :type nml2_file_name: str
    :param max_memory: maximum memory allowed for use by the JVM
    :type max_memory: str
    :param verbose: toggle whether jnml should print verbose information
    :type verbose: bool
    """
    logger.info("Converting NeuroML2 file: %s to PNG" % nml2_file_name)

    post_args = "-png"

    run_jneuroml("", nml2_file_name, post_args, max_memory=max_memory, verbose=verbose)


def include_string(paths_to_include: typing.Union[str, tuple[str], list[str]]) -> str:
    """Convert a path or list of paths into an include string to be used by
    jnml.

    :param paths_to_include: path or list or tuple of paths to be included
    :type paths_to_include: str or list(str) or tuple(str)
    :returns: include string to be used with jnml.
    """
    if paths_to_include:
        if type(paths_to_include) is str:
            paths_to_include = [paths_to_include]
    if type(paths_to_include) in (tuple, list):
        result = " -I '%s'" % ":".join(paths_to_include)
    else:
        result = ""
    return result


def gui_string(nogui: bool) -> str:
    """Return the gui string for jnml

    :param nogui: toggle whether GUI should be used or not
    :type nogui: bool
    :returns: gui  string or empty string
    """
    return " -nogui" if nogui else ""


def run_lems_with(engine: str, *args: typing.Any, **kwargs: typing.Any):
    """Run LEMS with specified engine.

    Wrapper around the many `run_lems_with_*` methods.
    The engine should be the suffix, for example, to use
    `run_lems_with_jneuroml_neuron`, engine will be `jneuroml_neuron`.

    All kwargs are passed as is to the function. Please see the individual
    function documentations for information on arguments.

    :param engine: engine to run with
    :type engine: string (valid names are methods)
    :param *args: postional arguments to pass to run function
    :param **kwargs: named arguments to pass to run function
    :returns: return value of called method

    """
    function_tuple = inspect.getmembers(sys.modules[__name__], inspect.isfunction)
    found = False
    for fname, function in function_tuple:
        if fname.startswith("run_lems_with") and fname.endswith(engine):
            print(f"Running with {fname}")
            found = True
            return function(*args, **kwargs)

    if found is False:
        logger.error(f"Could not find engine {engine}. Exiting.")
        return False


def run_lems_with_jneuroml_neuron(
    lems_file_name: str,
    paths_to_include: list[str] = [],
    max_memory: str = DEFAULTS["default_java_max_memory"],
    skip_run: bool = False,
    nogui: bool = False,
    load_saved_data: bool = False,
    reload_events: bool = False,
    plot: bool = False,
    show_plot_already: bool = True,
    exec_in_dir: str = ".",
    only_generate_scripts: bool = False,
    compile_mods: bool = True,
    verbose: bool = DEFAULTS["v"],
    exit_on_fail: bool = True,
    cleanup: bool = False,
    realtime_output: bool = False,
) -> typing.Union[bool, typing.Union[dict, tuple[dict, dict]]]:
    # jnml_runs_neuron=True):  #jnml_runs_neuron=False is Work in progress!!!
    """Run LEMS file with the NEURON simulator

    Tip: set `skip_run=True` to only parse the LEMS file but not run the simulation.

    :param lems_file_name: name of LEMS file to run
    :type lems_file_name: str
    :param paths_to_include: additional directory paths to include (for other NML/LEMS files, for example)
    :type paths_to_include: list(str)
    :param max_memory: maximum memory allowed for use by the JVM
    :type max_memory: bool
    :param skip_run: toggle whether run should be skipped, if skipped, file will only be parsed
    :type skip_run: bool
    :param nogui: toggle whether jnml GUI should be shown
    :type nogui: bool
    :param load_saved_data: toggle whether any saved data should be loaded
    :type load_saved_data: bool
    :param reload_events: toggle whether events should be reloaded
    :type reload_events: bool
    :param plot: toggle whether specified plots should be plotted
    :type plot: bool
    :param show_plot_already: toggle whether prepared plots should be shown
    :type show_plot_already: bool
    :param exec_in_dir: working directory to execute LEMS simulation in
    :type exec_in_dir: str
    :param only_generate_scripts: toggle whether only the runner script should be generated
    :type only_generate_scripts: bool
    :param compile_mods: toggle whether generated mod files should be compiled
    :type compile_mods: bool
    :param verbose: toggle whether jnml should print verbose information
    :type verbose: bool
    :param exit_on_fail: toggle whether command should exit if jnml fails
    :type exit_on_fail: bool
    :param cleanup: toggle whether the directory should be cleaned of generated files after run completion
    :type cleanup: bool
    :param realtime_output: toggle whether realtime output should be shown
    :type realtime_output: bool
    """

    logger.info(
        "Loading LEMS file: {} and running with jNeuroML_NEURON".format(lems_file_name)
    )

    post_args = " -neuron"
    if not only_generate_scripts:  # and jnml_runs_neuron:
        post_args += " -run"
    if compile_mods:
        post_args += " -compile"

    post_args += gui_string(nogui)
    post_args += include_string(paths_to_include)

    t_run = datetime.now()
    if skip_run:
        success = True
    else:
        # Fix PYTHONPATH for NEURON: has been an issue on HBP Collaboratory...
        if "PYTHONPATH" not in os.environ:
            os.environ["PYTHONPATH"] = ""
        for path in sys.path:
            if path + ":" not in os.environ["PYTHONPATH"]:
                os.environ["PYTHONPATH"] = "%s:%s" % (path, os.environ["PYTHONPATH"])

        logger.debug("PYTHONPATH for NEURON: {}".format(os.environ["PYTHONPATH"]))

        if realtime_output:
            success = run_jneuroml_with_realtime_output(
                "",
                lems_file_name,
                post_args,
                max_memory=max_memory,
                exec_in_dir=exec_in_dir,
                verbose=verbose,
                exit_on_fail=exit_on_fail,
            )
            logger.debug("PYTHONPATH for NEURON: {}".format(os.environ["PYTHONPATH"]))
        else:
            success = run_jneuroml(
                "",
                lems_file_name,
                post_args,
                max_memory=max_memory,
                exec_in_dir=exec_in_dir,
                verbose=verbose,
                report_jnml_output=verbose,
                exit_on_fail=exit_on_fail,
            )

        """
        TODO: Work in progress!!!
        if not jnml_runs_neuron:
          logger.info("Running...")
          from LEMS_NML2_Ex5_DetCell_nrn import NeuronSimulation
          ns = NeuronSimulation(tstop=300, dt=0.01, seed=123456789)
          ns.run()
        """

    if not success:
        return False

    if load_saved_data:
        return reload_saved_data(
            lems_file_name,
            base_dir=exec_in_dir,
            t_run=t_run,
            plot=plot,
            show_plot_already=show_plot_already,
            simulator="jNeuroML_NEURON",
            reload_events=reload_events,
            remove_dat_files_after_load=cleanup,
        )
    else:
        return True


def run_lems_with_jneuroml_netpyne(
    lems_file_name: str,
    paths_to_include: list[str] = [],
    max_memory: str = DEFAULTS["default_java_max_memory"],
    skip_run: bool = False,
    nogui: bool = False,
    num_processors: int = 1,
    load_saved_data: bool = False,
    reload_events: bool = False,
    plot: bool = False,
    show_plot_already: bool = True,
    exec_in_dir: str = ".",
    only_generate_scripts: bool = False,
    only_generate_json: bool = False,
    verbose: bool = DEFAULTS["v"],
    exit_on_fail: bool = True,
    return_string: bool = False,
    cleanup: bool = False,
) -> typing.Union[bool, tuple[bool, str], typing.Union[dict, tuple[dict, dict]]]:
    """Run LEMS file with the NEURON simulator

    Tip: set `skip_run=True` to only parse the LEMS file but not run the simulation.

    :param lems_file_name: name of LEMS file to run
    :type lems_file_name: str
    :param paths_to_include: additional directory paths to include (for other NML/LEMS files, for example)
    :type paths_to_include: list(str)
    :param max_memory: maximum memory allowed for use by the JVM
    :type max_memory: bool
    :param skip_run: toggle whether run should be skipped, if skipped, file will only be parsed
    :type skip_run: bool
    :param nogui: toggle whether jnml GUI should be shown
    :type nogui: bool
    :param num_processors: number of processors to use for running NetPyNE
    :type num_processors: int
    :param load_saved_data: toggle whether any saved data should be loaded
    :type load_saved_data: bool
    :param reload_events: toggle whether events should be reloaded
    :type reload_events: bool
    :param plot: toggle whether specified plots should be plotted
    :type plot: bool
    :param show_plot_already: toggle whether prepared plots should be shown
    :type show_plot_already: bool
    :param exec_in_dir: working directory to execute LEMS simulation in
    :type exec_in_dir: str
    :param only_generate_scripts: toggle whether only the runner script should be generated
    :type only_generate_scripts: bool
    :param verbose: toggle whether jnml should print verbose information
    :type verbose: bool
    :param exit_on_fail: toggle whether command should exit if jnml fails
    :type exit_on_fail: bool
    :param return_string: toggle whether command output string should be returned
    :type return_string: bool
    :param cleanup: toggle whether the directory should be cleaned of generated files after run completion
    :type cleanup: bool
    :returns: either a bool, or a Tuple (bool, str) depending on the value of
        return_string: True of jnml ran successfully, False if not; along with the
        output of the command. If load_saved_data is True, it returns a dict
        with the data

    """

    logger.info(
        "Loading LEMS file: {} and running with jNeuroML_NetPyNE".format(lems_file_name)
    )

    post_args = " -netpyne"

    if num_processors != 1:
        post_args += " -np %i" % num_processors
    if not only_generate_scripts and not only_generate_json:
        post_args += " -run"
    if only_generate_json:
        post_args += " -json"

    post_args += gui_string(nogui)
    post_args += include_string(paths_to_include)

    t_run = datetime.now()
    if skip_run:
        success = True
    else:
        if return_string is True:
            (success, output_string) = run_jneuroml(
                "",
                lems_file_name,
                post_args,
                max_memory=max_memory,
                exec_in_dir=exec_in_dir,
                verbose=verbose,
                exit_on_fail=exit_on_fail,
                return_string=True,
            )
        else:
            success = run_jneuroml(
                "",
                lems_file_name,
                post_args,
                max_memory=max_memory,
                exec_in_dir=exec_in_dir,
                verbose=verbose,
                exit_on_fail=exit_on_fail,
                return_string=False,
            )

    if not success and return_string is True:
        return False, output_string
    if not success and return_string is False:
        return False

    if load_saved_data:
        return reload_saved_data(
            lems_file_name,
            base_dir=exec_in_dir,
            t_run=t_run,
            plot=plot,
            show_plot_already=show_plot_already,
            simulator="jNeuroML_NetPyNE",
            reload_events=reload_events,
            remove_dat_files_after_load=cleanup,
        )

    if return_string is True:
        return True, output_string

    return True


# TODO: need to enable run with Brian2!
def run_lems_with_jneuroml_brian2(
    lems_file_name: str,
    paths_to_include: list[str] = [],
    max_memory: str = DEFAULTS["default_java_max_memory"],
    skip_run: bool = False,
    nogui: bool = False,
    load_saved_data: bool = False,
    reload_events: bool = False,
    plot: bool = False,
    show_plot_already: bool = True,
    exec_in_dir: str = ".",
    verbose: bool = DEFAULTS["v"],
    exit_on_fail: bool = True,
    cleanup: bool = False,
) -> typing.Union[bool, typing.Union[dict, tuple[dict, dict]]]:
    """Run LEMS file with the NEURON simulator

    Tip: set `skip_run=True` to only parse the LEMS file but not run the simulation.

    :param lems_file_name: name of LEMS file to run
    :type lems_file_name: str
    :param paths_to_include: additional directory paths to include (for other NML/LEMS files, for example)
    :type paths_to_include: list(str)
    :param max_memory: maximum memory allowed for use by the JVM
    :type max_memory: bool
    :param skip_run: toggle whether run should be skipped, if skipped, file will only be parsed
    :type skip_run: bool
    :param nogui: toggle whether jnml GUI should be shown
    :type nogui: bool
    :param load_saved_data: toggle whether any saved data should be loaded
    :type load_saved_data: bool
    :param reload_events: toggle whether events should be reloaded
    :type reload_events: bool
    :param plot: toggle whether specified plots should be plotted
    :type plot: bool
    :param show_plot_already: toggle whether prepared plots should be shown
    :type show_plot_already: bool
    :param exec_in_dir: working directory to execute LEMS simulation in
    :type exec_in_dir: str
    :param verbose: toggle whether jnml should print verbose information
    :type verbose: bool
    :param exit_on_fail: toggle whether command should exit if jnml fails
    :type exit_on_fail: bool
    :param cleanup: toggle whether the directory should be cleaned of generated files after run completion
    :type cleanup: bool
    """

    logger.info(
        "Loading LEMS file: {} and running with jNeuroML_Brian2".format(lems_file_name)
    )

    post_args = " -brian2"

    # post_args += gui_string(nogui)
    # post_args += include_string(paths_to_include)

    t_run = datetime.now()
    if skip_run:
        success = True
    else:
        success = run_jneuroml(
            "",
            lems_file_name,
            post_args,
            max_memory=max_memory,
            exec_in_dir=exec_in_dir,
            verbose=verbose,
            exit_on_fail=exit_on_fail,
        )

        old_sys_args = [a for a in sys.argv]
        sys.argv[1] = "-nogui"  # To supress gui for brian simulation...
        logger.info(
            "Importing generated Brian2 python file (changed args from {} to {})".format(
                old_sys_args, sys.argv
            )
        )
        brian2_py_name = lems_file_name.replace(".xml", "_brian2")
        exec("import %s" % brian2_py_name)
        sys.argv = old_sys_args
        logger.info("Finished Brian2 simulation, back to {}".format(sys.argv))

    if not success:
        return False

    if load_saved_data:
        return reload_saved_data(
            lems_file_name,
            base_dir=exec_in_dir,
            t_run=t_run,
            plot=plot,
            show_plot_already=show_plot_already,
            simulator="jNeuroML_Brian2",
            reload_events=reload_events,
            remove_dat_files_after_load=cleanup,
        )
    else:
        return True


def run_lems_with_eden(
    lems_file_name: str,
    load_saved_data: bool = False,
    reload_events: bool = False,
    verbose: bool = DEFAULTS["v"],
) -> typing.Union[bool, typing.Union[dict, tuple[dict, dict]]]:
    """Run LEMS file with the EDEN simulator

    :param lems_file_name: name of LEMS file to run
    :type lems_file_name: str
    :param load_saved_data: toggle whether any saved data should be loaded
    :type load_saved_data: bool
    :param reload_events: toggle whether events should be reloaded
    :type reload_events: bool
    :param verbose: toggle whether to print verbose information
    :type verbose: bool
    """

    import eden_simulator

    logger.info(
        "Running a simulation of %s in EDEN v%s"
        % (
            lems_file_name,
            eden_simulator.__version__
            if hasattr(eden_simulator, "__version__")
            else "???",
        )
    )

    results = eden_simulator.runEden(lems_file_name)

    if verbose:
        logger.info(
            "Completed simulation in EDEN, saved results: %s" % (results.keys())
        )

    if load_saved_data:
        logger.warning("Event saving is not yet supported in EDEN!!")
        return results, {}
    elif load_saved_data:
        return results
    else:
        return True


def reload_saved_data(
    lems_file_name: str,
    base_dir: str = ".",
    t_run: datetime = datetime(1900, 1, 1),
    plot: bool = False,
    show_plot_already: bool = True,
    simulator: typing.Optional[str] = None,
    reload_events: bool = False,
    verbose: bool = DEFAULTS["v"],
    remove_dat_files_after_load: bool = False,
) -> typing.Union[dict, tuple[dict, dict]]:
    """Reload data saved from previous LEMS simulation run.

    :param lems_file_name: name of LEMS file that was used to generate the data
    :type lems_file_name: str
    :param base_dir: directory to run in
    :type base_dir: str
    :param t_run: time of run
    :type t_run: datetime
    :param plot: toggle plotting
    :type plot: bool
    :param show_plot_already: toggle if plots should be shown
    :type show_plot_already: bool
    :param simulator: simulator that was used to generate data
    :type simulator: str
    :param reload_event: toggle whether events should be loaded
    :type reload_event: bool
    :param verbose: toggle verbose output
    :type verbose: bool
    :param remove_dat_files_after_load: toggle if data files should be deleted after they've been loaded
    :type remove_dat_files_after_load: bool


    TODO: remove unused vebose argument (needs checking to see if is being
    used in other places)
    """
    if not os.path.isfile(lems_file_name):
        real_lems_file = os.path.realpath(os.path.join(base_dir, lems_file_name))
    else:
        real_lems_file = os.path.realpath(lems_file_name)

    logger.debug(
        "Reloading data specified in LEMS file: %s (%s), base_dir: %s, cwd: %s; plotting %s"
        % (lems_file_name, real_lems_file, base_dir, os.getcwd(), show_plot_already)
    )

    # Could use pylems to parse all this...
    traces = {}  # type: dict
    events = {}  # type: dict

    if plot:
        import matplotlib.pyplot as plt

    base_lems_file_path = os.path.dirname(os.path.realpath(lems_file_name))
    tree = etree.parse(real_lems_file)

    sim = tree.getroot().find("Simulation")
    ns_prefix = ""

    possible_prefixes = ["{http://www.neuroml.org/lems/0.7.2}"]
    if sim is None:
        # print(tree.getroot().nsmap)
        # print(tree.getroot().getchildren())
        for pre in possible_prefixes:
            for comp in tree.getroot().findall(pre + "Component"):
                if comp.attrib["type"] == "Simulation":
                    ns_prefix = pre
                    sim = comp

    if reload_events:
        event_output_files = sim.findall(ns_prefix + "EventOutputFile")
        for i, of in enumerate(event_output_files):
            name = of.attrib["fileName"]
            file_name = os.path.join(base_dir, name)
            if not os.path.isfile(file_name):  # If not relative to the LEMS file...
                file_name = os.path.join(base_lems_file_path, name)

            # if not os.path.isfile(file_name): # If not relative to the LEMS file...
            #    file_name = os.path.join(os.getcwd(),name)
            # ... try relative to cwd.
            # if not os.path.isfile(file_name): # If not relative to the LEMS file...
            #    file_name = os.path.join(os.getcwd(),'NeuroML2','results',name)
            # ... try relative to cwd in NeuroML2/results subdir.
            if not os.path.isfile(file_name):  # If not relative to the base dir...
                raise OSError(
                    ("Could not find simulation output " "file %s" % file_name)
                )
            format = of.attrib["format"]
            logger.info(
                "Loading saved events from %s (format: %s)" % (file_name, format)
            )
            selections = {}
            for col in of.findall(ns_prefix + "EventSelection"):
                id = int(col.attrib["id"])
                select = col.attrib["select"]
                events[select] = []
                selections[id] = select

            with open(file_name) as f:
                for line in f:
                    values = line.split()
                    if format == "TIME_ID":
                        t = float(values[0])
                        id = int(values[1])
                    elif format == "ID_TIME":
                        id = int(values[0])
                        t = float(values[1])
                    logger.debug(
                        "Found a event in cell %s (%s) at t = %s"
                        % (id, selections[id], t)
                    )
                    events[selections[id]].append(t)

            if remove_dat_files_after_load:
                logger.warning(
                    "Removing file %s after having loading its data!" % file_name
                )
                os.remove(file_name)

    output_files = sim.findall(ns_prefix + "OutputFile")
    n_output_files = len(output_files)
    if plot:
        rows = int(max(1, math.ceil(n_output_files / float(3))))
        columns = min(3, n_output_files)
        fig, ax = plt.subplots(
            rows, columns, sharex=True, figsize=(8 * columns, 4 * rows)
        )
        if n_output_files > 1:
            ax = ax.ravel()

    for i, of in enumerate(output_files):
        traces["t"] = []
        name = of.attrib["fileName"]
        file_name = os.path.join(base_dir, name)

        if not os.path.isfile(file_name):  # If not relative to the LEMS file...
            file_name = os.path.join(base_lems_file_path, name)

        if not os.path.isfile(file_name):  # If not relative to the LEMS file...
            file_name = os.path.join(os.getcwd(), name)

            # ... try relative to cwd.
        if not os.path.isfile(file_name):  # If not relative to the LEMS file...
            file_name = os.path.join(os.getcwd(), "NeuroML2", "results", name)
            # ... try relative to cwd in NeuroML2/results subdir.
        if not os.path.isfile(file_name):  # If not relative to the LEMS file...
            raise OSError(("Could not find simulation output " "file %s" % file_name))
        t_file_mod = datetime.fromtimestamp(os.path.getmtime(file_name))
        if t_file_mod < t_run:
            raise Exception(
                "Expected output file %s has not been modified since "
                "%s but the simulation was run later at %s."
                % (file_name, t_file_mod, t_run)
            )

        logger.debug(
            "Loading saved data from %s%s"
            % (file_name, " (%s)" % simulator if simulator else "")
        )

        cols = []
        cols.append("t")
        for col in of.findall(ns_prefix + "OutputColumn"):
            quantity = col.attrib["quantity"]
            traces[quantity] = []
            cols.append(quantity)

        with open(file_name) as f:
            for line in f:
                values = line.split()
                for vi in range(len(values)):
                    traces[cols[vi]].append(float(values[vi]))

        if remove_dat_files_after_load:
            logger.warning(
                "Removing file %s after having loading its data!" % file_name
            )
            os.remove(file_name)

        if plot:
            info = "Data loaded from %s%s" % (
                file_name,
                " (%s)" % simulator if simulator else "",
            )
            logger.warning("Reloading: %s" % info)
            plt.get_current_fig_manager().set_window_title(info)

            legend = False
            for key in cols:
                if n_output_files > 1:
                    ax_ = ax[i]
                else:
                    ax_ = ax
                ax_.set_xlabel("Time (ms)")
                ax_.set_ylabel("(SI units...)")
                ax_.xaxis.grid(True)
                ax_.yaxis.grid(True)

                if key != "t":
                    ax_.plot(traces["t"], traces[key], label=key)
                    logger.debug("Adding trace for: %s, from: %s" % (key, file_name))
                    ax_.used = True
                    legend = True

                if legend:
                    if n_output_files > 1:
                        ax_.legend(
                            loc="upper right", fancybox=True, shadow=True, ncol=4
                        )  # ,bbox_to_anchor=(0.5, -0.05))
                    else:
                        ax_.legend(
                            loc="upper center",
                            bbox_to_anchor=(0.5, -0.05),
                            fancybox=True,
                            shadow=True,
                            ncol=4,
                        )

    #  print(traces.keys())

    if plot and show_plot_already:
        if n_output_files > 1:
            ax_ = ax
        else:
            ax_ = [ax]
        for axi in ax_:
            if not hasattr(axi, "used") or not axi.used:
                axi.axis("off")
        plt.tight_layout()
        plt.show()

    if reload_events:
        return traces, events
    else:
        return traces


def confirm_file_exists(filename: str) -> None:
    """Check if a file exists, exit if it does not.

    :param filename: the filename to check
    :type filename: str
    """
    if not os.path.isfile(filename):
        logger.critical("Unable to find file: %s!" % filename)
        sys.exit(FILE_NOT_FOUND_ERR)


def confirm_neuroml_file(filename: str) -> None:
    """Confirm that file exists and is a NeuroML file before proceeding with
    processing.

    :param filename: Names of files to check
    :type filename: str
    """
    # print('Checking file: %s'%filename)
    # Some conditions to check if a LEMS file was entered
    # TODO: Ideally we'd like to check the root node: checking file extensions is brittle
    confirm_file_exists(filename)
    if filename.startswith("LEMS_"):
        logger.warning(
            textwrap.dedent(
                """
            *************************************************************************************
            **  Warning, you may be trying to use a LEMS XML file (containing <Simulation> etc.)
            **  for a pyNeuroML option when a NeuroML2 file is required...
            *************************************************************************************
            """
            )
        )


def confirm_lems_file(filename: str) -> None:
    """Confirm that file exists and is a LEMS file before proceeding with
    processing.

    :param filename: Names of files to check
    :type filename: list of strings
    """
    # print('Checking file: %s'%filename)
    # Some conditions to check if a LEMS file was entered
    # TODO: Ideally we'd like to check the root node: checking file extensions is brittle
    confirm_file_exists(filename)
    if filename.endswith("nml"):
        logger.warning(
            textwrap.dedent(
                """
            *************************************************************************************
            **  Warning, you may be trying to use a NeuroML2 file for a pyNeuroML option
            **  when a LEMS XML file (containing <Simulation> etc.) is required...
            *************************************************************************************
            """
            )
        )


def version_info(detailed: bool = False):
    """Print version information.

    :param detailed: also print information about installed simulation engines
    :type detailed: bool

    """
    print(version_string)
    if detailed:
        print("")
        print(f"- Python: {sys.version}")
        try:
            import neuron

            print(f"- NEURON: {neuron.version}")
        except ImportError:
            print("- NEURON: ?")
        try:
            import netpyne

            print(f"- NetPyNE: {netpyne.__version__}")
        except ImportError:
            print("- NetPyNE: ?")
        try:
            import eden_simulator

            print(f"- EDEN: {eden_simulator.__version__}")
        except ImportError:
            print("- EDEN: ?")
        try:
            import brian2

            print(f"- Brian2: {brian2.__version__}")
        except ImportError:
            print("- Brian2: ?")


def evaluate_arguments(args):
    logger.debug("    ====  Args: %s" % args)
    global DEFAULTS

    if args.version:
        if args.verbose == "DEBUG":
            version_info(True)
        else:
            version_info()
        return True

    if args.verbose:
        logger.setLevel(logging.getLevelName(args.verbose))
    # if the user uses INFO or DEBUG, make the commands we call also print
    # extra inputs
    if args.verbose in ["DEBUG", "INFO"]:
        DEFAULTS["v"] = True

    pre_args = ""
    post_args = ""
    exit_on_fail = True

    # These do not use the shared option where files are supplied
    # They require the file name to be specified after
    # TODO: handle these better
    if args.sbml_import or args.sbml_import_units or args.vhdl:
        if args.sbml_import:
            pre_args = "-sbml-import"
            f = args.sbml_import[0]
            post_args = " ".join(args.sbml_import[1:])
        elif args.sbml_import_units:
            pre_args = "-smbl-import-units"
            f = args.sbml_import_units[0]
            post_args = " ".join(args.sbml_import_units[1:])
        elif args.vhdl:
            f = args.vhdl[1]
            confirm_lems_file(f)
            post_args = "-vhdl %s" % args.vhdl[0]

        run_jneuroml(
            pre_args,
            f,
            post_args,
            max_memory=args.java_max_memory,
            exit_on_fail=exit_on_fail,
        )
        # No need to go any further
        return True

    # Process bits that process the file list provided as the shared option
    if len(args.input_files) == 0:
        logger.critical("Please specify NeuroML/LEMS files to process")
        return

    run_multi = False

    for f in args.input_files:
        if args.nogui:
            post_args = "-nogui"

        if args.sedml:
            confirm_lems_file(f)
            post_args = "-sedml"
        elif args.neuron is not None:
            # Note: either a lems file or nml2 file is allowed here...
            confirm_file_exists(f)

            num_neuron_args = len(args.neuron)
            if num_neuron_args < 0 or num_neuron_args > 4:
                logger.error(
                    "The '-neuron' option was given an invalid "
                    "number of arguments: %d given, 0-4 required" % num_neuron_args
                )
                sys.exit(ARGUMENT_ERR)

            other_args = [(a if a != "-neuron" else "") for a in args.neuron]
            post_args = "-neuron %s" % " ".join(other_args)

        elif args.netpyne is not None:
            # Note: either a lems file or nml2 file is allowed here...
            confirm_file_exists(f)

            num_netpyne_args = len(args.netpyne)

            if num_netpyne_args < 0 or num_netpyne_args > 4:
                logger.error(
                    "The '-netpyne' option was given an invalid "
                    "number of arguments: %d given, 0-4 required" % num_netpyne_args
                )
                sys.exit(ARGUMENT_ERR)

            other_args = [(a if a != "-netpyne" else "") for a in args.netpyne]
            post_args = "-netpyne %s" % " ".join(other_args)

        elif args.eden is not None:
            confirm_lems_file(f)

            num_eden_args = len(args.eden)

            if num_eden_args < 0 or num_eden_args > 2:
                logger.error(
                    "The '-eden' option was given an invalid "
                    "number of arguments: %d given, 0-4 required" % num_eden_args
                )
                sys.exit(ARGUMENT_ERR)

            other_args = [(a if a != "-eden" else "") for a in args.eden]
            post_args = "-eden %s" % " ".join(other_args)

        elif args.svg:
            confirm_neuroml_file(f)
            post_args = "-svg"
        elif args.png:
            confirm_neuroml_file(f)
            post_args = "-png"
        elif args.dlems:
            confirm_lems_file(f)
            post_args = "-dlems"
        elif args.vertex:
            confirm_lems_file(f)
            post_args = "-vertex"
        elif args.xpp:
            confirm_lems_file(f)
            post_args = "-xpp"
        elif args.dnsim:
            confirm_lems_file(f)
            post_args = "-dnsim"
        elif args.brian:
            confirm_lems_file(f)
            post_args = "-brian"
        elif args.brian2:
            confirm_lems_file(f)
            post_args = "-brian2"
        elif args.moose:
            confirm_lems_file(f)
            post_args = "-moose"
        elif args.sbml:
            confirm_lems_file(f)
            post_args = "-sbml"
        elif args.matlab:
            confirm_lems_file(f)
            post_args = "-matlab"
        elif args.cvode:
            confirm_lems_file(f)
            post_args = "-cvode"
        elif args.nineml:
            confirm_lems_file(f)
            post_args = "-nineml"
        elif args.spineml:
            confirm_lems_file(f)
            post_args = "-spineml"
        elif args.graph:
            confirm_neuroml_file(f)
            from neuromllite.GraphVizHandler import engines

            engine = "dot"

            # They can use min1 to mean -1
            level = args.graph[0].replace("min", "-")

            # If they only provide a level
            try:
                level = int(level)
                print("Level selected: {}".format(level))
            # If they provide level and engine specs: 1d, 2c
            # Or some wrong value
            except ValueError:
                try:
                    engine = engines[level[-1:]]
                    logger.info("Engine selected: {}".format(engine))
                except KeyError as e:
                    logger.info(
                        "Unknown value for engine: {}. Please use one of {}".format(
                            e, engines
                        )
                    )
                    sys.exit(ARGUMENT_ERR)

                # if a valid engine was provided, we try the level again
                try:
                    level = int(level[:-1])
                    logger.info("Level selected: {}".format(level))
                except ValueError:
                    logger.info("Incorrect value for level: {}.".format(level[:-1]))
                    sys.exit(ARGUMENT_ERR)

            generate_nmlgraph(f, level, engine)
            sys.exit(0)
        elif args.lems_graph:
            confirm_lems_file(f)
            pre_args = ""
            post_args = "-lems-graph"
            exit_on_fail = True
        elif args.matrix:
            confirm_neuroml_file(f)
            from neuromllite.MatrixHandler import MatrixHandler

            level = int(args.matrix[0])

            logger.info("Converting %s to matrix form, level %i" % (f, level))

            from neuroml.hdf5.NeuroMLXMLParser import NeuroMLXMLParser

            handler = MatrixHandler(level=level, nl_network=None)

            currParser = NeuroMLXMLParser(handler)

            currParser.parse(f)

            handler.finalise_document()

            logger.info("Done with MatrixHandler...")

            exit(0)
        elif args.validate:
            confirm_neuroml_file(f)
            pre_args = "-validate"
            exit_on_fail = True
            run_multi = True

        elif args.validatev1:
            confirm_neuroml_file(f)
            pre_args = "-validatev1"
            exit_on_fail = True
            run_multi = True

        if run_multi is False:
            run_jneuroml(
                pre_args,
                f,
                post_args,
                max_memory=args.java_max_memory,
                exit_on_fail=exit_on_fail,
            )
    if run_multi:
        run_jneuroml(
            pre_args,
            " ".join(args.input_files),
            post_args,
            max_memory=args.java_max_memory,
            exit_on_fail=exit_on_fail,
        )


def get_path_to_jnml_jar() -> str:
    """Get the path to the jNeuroML jar included with PyNeuroML.

    :returns: path of jar file
    """
    script_dir = os.path.dirname(os.path.realpath(__file__))
    jar_path = os.path.join(
        script_dir, "lib", "jNeuroML-%s-jar-with-dependencies.jar" % JNEUROML_VERSION
    )
    return jar_path


def run_jneuroml(
    pre_args: str,
    target_file: str,
    post_args: str,
    max_memory: str = DEFAULTS["default_java_max_memory"],
    exec_in_dir: str = ".",
    verbose: bool = DEFAULTS["v"],
    report_jnml_output: bool = True,
    exit_on_fail: bool = False,
    return_string: bool = False,
) -> typing.Union[tuple[bool, str], bool]:
    """Run jnml with provided arguments.

    :param pre_args: pre-file name arguments
    :type pre_args: list of strings
    :param target_file: LEMS or NeuroML file to run jnml on
    :type target_file: str
    :param max_memory: maximum memory allowed for use by the JVM
    :type max_memory: bool
    :param exec_in_dir: working directory to execute LEMS simulation in
    :type exec_in_dir: str
    :param verbose: toggle whether jnml should print verbose information
    :type verbose: bool
    :param report_jnml_output: toggle whether jnml output should be printed
    :type report_jnml_output: bool
    :param exit_on_fail: toggle whether command should exit if jnml fails
    :type exit_on_fail: bool
    :param return_string: toggle whether the output string should be returned
    :type return_string: bool

    :returns: either a bool, or a Tuple (bool, str) depending on the value of
        return_string: True of jnml ran successfully, False if not; along with the
        output of the command

    """
    logger.debug(
        "Running jnml on %s with pre args: [%s], post args: [%s], in dir: %s, verbose: %s, report: %s, exit on fail: %s"
        % (
            target_file,
            pre_args,
            post_args,
            exec_in_dir,
            verbose,
            report_jnml_output,
            exit_on_fail,
        )
    )
    if post_args and "nogui" in post_args and not os.name == "nt":
        pre_jar = " -Djava.awt.headless=true"
    else:
        pre_jar = ""

    jar_path = get_path_to_jnml_jar()
    output = ""
    retcode = -1

    try:
        command = f'java -Xmx{max_memory} {pre_jar} -jar  "{jar_path}" {pre_args} {target_file} {post_args}'
        retcode, output = execute_command_in_dir(
            command, exec_in_dir, verbose=verbose, prefix=" jNeuroML >>  "
        )

        if retcode != 0:
            if exit_on_fail:
                logger.error("execute_command_in_dir returned with output: %s" % output)
                sys.exit(retcode)
            else:
                if return_string:
                    return (False, output)
                else:
                    return False

        if report_jnml_output:
            logger.debug(
                "Successfully ran the following command using pyNeuroML v%s: \n    %s"
                % (__version__, command)
            )
            logger.debug("Output:\n\n%s" % output)

    #  except KeyboardInterrupt as e:
    #    raise e

    except Exception as e:
        logger.error("*** Execution of jnml has failed! ***")
        logger.error("Error:  %s" % e)
        logger.error("*** Command: %s ***" % command)
        logger.error("Output: %s" % output)
        if exit_on_fail:
            sys.exit(UNKNOWN_ERR)
        else:
            if return_string:
                return (False, output)
            else:
                return False
    if return_string:
        return (True, output)
    else:
        return True


# TODO: Refactorinng
def run_jneuroml_with_realtime_output(
    pre_args: str,
    target_file: str,
    post_args: str,
    max_memory: str = DEFAULTS["default_java_max_memory"],
    exec_in_dir: str = ".",
    verbose: bool = DEFAULTS["v"],
    exit_on_fail: bool = True,
) -> bool:
    # XXX: Only tested with Linux
    """Run jnml with provided arguments with realtime output.

    NOTE: this has only been tested on Linux.

    :param pre_args: pre-file name arguments
    :type pre_args: list of strings
    :param target_file: LEMS or NeuroML file to run jnml on
    :type target_file: str
    :param max_memory: maximum memory allowed for use by the JVM
    :type max_memory: bool
    :param exec_in_dir: working directory to execute LEMS simulation in
    :type exec_in_dir: str
    :param verbose: toggle whether jnml should print verbose information
    :type verbose: bool
    :param exit_on_fail: toggle whether command should exit if jnml fails
    :type exit_on_fail: bool
    """
    if post_args and "nogui" in post_args and not os.name == "nt":
        pre_jar = " -Djava.awt.headless=true"
    else:
        pre_jar = ""
    jar_path = get_path_to_jnml_jar()

    command = ""
    command_success = False

    try:
        command = 'java -Xmx%s %s -jar  "%s" %s "%s" %s' % (
            max_memory,
            pre_jar,
            jar_path,
            pre_args,
            target_file,
            post_args,
        )
        command_success = execute_command_in_dir_with_realtime_output(
            command, exec_in_dir, verbose=verbose, prefix=" jNeuroML >>  "
        )

    except KeyboardInterrupt as e:
        raise e
    except:
        logger.error("*** Execution of jnml has failed! ***")
        logger.error("*** Command: %s ***" % command)
        if exit_on_fail:
            sys.exit(UNKNOWN_ERR)
        else:
            return False

    return command_success


def execute_command_in_dir_with_realtime_output(
    command: str,
    directory: str,
    verbose: bool = DEFAULTS["v"],
    prefix: str = "Output: ",
    env: typing.Optional[str] = None,
) -> bool:
    # NOTE: Only tested with Linux
    """Run a command in a given directory with real time output.

    NOTE: this has only been tested on Linux.

    :param command: command to run
    :type command: str
    :param directory: directory to run command in
    :type directory: str
    :param verbose: toggle verbose output
    :type verbose: bool
    :param prefix: string to prefix output with
    :type prefix: str
    :param env: environment variables to be used
    :type env: str
    """
    if os.name == "nt":
        directory = os.path.normpath(directory)

    print("####################################################################")
    print("# pyNeuroML executing: (%s) in directory: %s" % (command, directory))
    if env is not None:
        print("# Extra env variables %s" % (env))
    print("####################################################################")

    p = None
    try:
        p = subprocess.Popen(
            shlex.split(command),
            stdout=subprocess.PIPE,
            stderr=subprocess.STDOUT,
            bufsize=1,
            cwd=directory,
            env=env,
            universal_newlines=True,
        )
        with p.stdout:
            for line in iter(p.stdout.readline, ""):
                print("# %s" % line.strip())
        p.wait()  # wait for the subprocess to exit

        print("####################################################################")
    except KeyboardInterrupt as e:
        logger.error("*** Command interrupted: \n       %s" % command)
        if p:
            p.kill()
        raise e
    except Exception as e:
        print("# Exception occured: %s" % (e))
        print("# More...")
        print(traceback.format_exc())
        print("####################################################################")
        raise e

    if not p.returncode == 0:
        logger.critical(
            "*** Problem running command (return code: %s): \n       %s"
            % (p.returncode, command)
        )

    return p.returncode == 0


def execute_command_in_dir(
    command: str,
    directory: str,
    verbose: bool = DEFAULTS["v"],
    prefix: str = "Output: ",
    env: typing.Any = None,
) -> tuple[int, str]:
    """Execute a command in specific working directory

    :param command: command to run
    :type command: str
    :param directory: directory to run command in
    :type directory: str
    :param verbose: toggle verbose output
    :type verbose: bool
    :param prefix: string to prefix console output with
    :type prefix: str
    :param env: environment variables to be used
    :type env: str
    """
    return_string = ""  # type: typing.Union[bytes, str]
    if os.name == "nt":
        directory = os.path.normpath(directory)

    logger.info("Executing: (%s) in directory: %s" % (command, directory))
    if env is not None:
        logger.debug("Extra env variables %s" % (env))

    try:
        if os.name == "nt":
            return_string = subprocess.check_output(
                command, cwd=directory, shell=True, env=env, close_fds=False
            )
        else:
            return_string = subprocess.check_output(
                command,
                cwd=directory,
                shell=True,
                stderr=subprocess.STDOUT,
                env=env,
                close_fds=True,
            )

        return_string = return_string.decode("utf-8")  # For Python 3

        logger.info("Command completed successfully!")
        if verbose:
            logger.info(
                "Output: \n %s%s"
                % (prefix, return_string.replace("\n", "\n " + prefix))
            )
        return (0, return_string)

    except AttributeError:
        # For python 2.6...
        logger.warning("Assuming Python 2.6...")

        return_string = subprocess.Popen(
            command, cwd=directory, shell=True, stdout=subprocess.PIPE
        ).communicate()[0]
        return return_string.decode("utf-8")

    except subprocess.CalledProcessError as e:
        logger.critical("*** Problem running command: \n       %s" % e)
        logger.critical(
            "%s%s" % (prefix, e.output.decode().replace("\n", "\n" + prefix))
        )
        return (e.returncode, e.output.decode())
    except Exception as e:
        logger.critical("*** Unknown problem running command: %s" % e)
        return (-1, str(e))


"""
    As usually saved by jLEMS, etc. First column is time (in seconds), multiple other columns
"""


def reload_standard_dat_file(file_name: str) -> tuple[dict, list]:
    """Reload a datafile as usually saved by jLEMS, etc.
    First column is time (in seconds), multiple other columns.

    :param file_name: name of data file to load
    :type file_name: str
    :returns: tuple of (data, column names)
    """
    with open(file_name) as dat_file:
        data = {}  # type: dict
        indeces = []  # type: list
        for line in dat_file:
            words = line.split()

            if "t" not in data.keys():
                data["t"] = []
                for i in range(len(words) - 1):
                    data[i] = []
                    indeces.append(i)
            data["t"].append(float(words[0]))
            for i in range(len(words) - 1):
                data[i].append(float(words[i + 1]))

        logger.info("Loaded data from %s; columns: %s" % (file_name, indeces))
    return data, indeces


def _find_elements(el, name, rdf=False):
    ns = "http://www.neuroml.org/schema/neuroml2"
    if rdf:
        ns = "http://www.w3.org/1999/02/22-rdf-syntax-ns#"
    return el.findall(".//{%s}%s" % (ns, name))


def _get_attr_in_element(el, name, rdf=False):
    ns = "http://www.neuroml.org/schema/neuroml2"
    if rdf:
        ns = "http://www.w3.org/1999/02/22-rdf-syntax-ns#"
    aname = "{%s}%s" % (ns, name)
    return el.attrib[aname] if aname in el.attrib else None


def extract_annotations(nml2_file: str) -> None:
    """Extract and print annotations from a NeuroML 2 file.

    :param nml2_file: name of NeuroML2 file to parse
    :type nml2_file: str
    """
    pp = pprint.PrettyPrinter()
    test_file = open(nml2_file)
    root = etree.parse(test_file).getroot()
    annotations = {}  # type: dict

    for a in _find_elements(root, "annotation"):
        for r in _find_elements(a, "Description", rdf=True):
            desc = _get_attr_in_element(r, "about", rdf=True)
            annotations[desc] = []

            for info in r:
                if isinstance(info.tag, str):
                    kind = info.tag.replace(
                        "{http://biomodels.net/biology-qualifiers/}", "bqbiol:"
                    )
                    kind = kind.replace(
                        "{http://biomodels.net/model-qualifiers/}", "bqmodel:"
                    )

                    for li in _find_elements(info, "li", rdf=True):
                        attr = _get_attr_in_element(li, "resource", rdf=True)
                        if attr:
                            annotations[desc].append({kind: attr})

    logger.info("Annotations in %s: " % (nml2_file))
    pp.pprint(annotations)


"""
Work in progress: expand a (simple) ComponentType  and evaluate an instance of it by
giving parameters & required variables
Used in MOOSE NeuroML reader...
"""


def evaluate_component(comp_type, req_variables={}, parameter_values={}):
    logger.debug(
        "Evaluating %s with req:%s; params:%s"
        % (comp_type.name, req_variables, parameter_values)
    )
    exec_str = ""
    return_vals = {}
    for p in parameter_values:
        exec_str += "%s = %s\n" % (p, get_value_in_si(parameter_values[p]))
    for r in req_variables:
        exec_str += "%s = %s\n" % (r, get_value_in_si(req_variables[r]))
    for c in comp_type.Constant:
        exec_str += "%s = %s\n" % (c.name, get_value_in_si(c.value))
    for d in comp_type.Dynamics:
        for dv in d.DerivedVariable:
            exec_str += "%s = %s\n" % (dv.name, dv.value)
            exec_str += 'return_vals["%s"] = %s\n' % (dv.name, dv.name)
        for cdv in d.ConditionalDerivedVariable:
            for case in cdv.Case:
                if case.condition:
                    cond = (
                        case.condition.replace(".neq.", "!=")
                        .replace(".eq.", "==")
                        .replace(".gt.", "<")
                        .replace(".lt.", "<")
                    )
                    exec_str += "if ( %s ): %s = %s \n" % (cond, cdv.name, case.value)
                else:
                    exec_str += "else: %s = %s \n" % (cdv.name, case.value)

            exec_str += "\n"

            exec_str += 'return_vals["%s"] = %s\n' % (cdv.name, cdv.name)
    exec_str = "from math import exp  # only one required for nml2?\n" + exec_str
    # logger.info('Exec %s'%exec_str)
    exec(exec_str)

    return return_vals


def main(args=None):
    """Main"""

    if args is None:
        args = parse_arguments()

    evaluate_arguments(args)


if __name__ == "__main__":
    main()<|MERGE_RESOLUTION|>--- conflicted
+++ resolved
@@ -1088,11 +1088,7 @@
     nml2_file_name: str,
     validate: bool = True,
     verbose_validate: bool = False,
-<<<<<<< HEAD
-    hdf5: bool = True,
-=======
     hdf5: bool = False,
->>>>>>> eae12e16
 ) -> None:
     """Write a NeuroMLDocument object to a file using libNeuroML.
 
