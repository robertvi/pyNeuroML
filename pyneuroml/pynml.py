--- conflicted
+++ resolved
@@ -491,13 +491,9 @@
         return False
     
     if load_saved_data:
-<<<<<<< HEAD
         return reload_saved_data(exec_in_dir,
                                  lems_file_name, 
-=======
-        return reload_saved_data(relative_path(exec_in_dir,lems_file_name), 
                                  t_run=t_run,
->>>>>>> f07f1237
                                  plot=plot, 
                                  show_plot_already=show_plot_already, 
                                  simulator='jNeuroML',
