#!/usr/bin/env python3
"""
The utils package contains various utility functions to aid users working with
PyNeuroML

Copyright 2023 NeuroML Contributors
"""
<<<<<<< HEAD

=======
>>>>>>> 4140b295
import math
import copy
import logging
import re
import numpy
<<<<<<< HEAD
import neuroml
from neuroml.loaders import read_neuroml2_file
=======
>>>>>>> 4140b295

import neuroml
from neuroml.loaders import read_neuroml2_file

logger = logging.getLogger(__name__)
logger.setLevel(logging.INFO)
<<<<<<< HEAD


MAX_COLOUR = (255, 0, 0)  # type: typing.Tuple[int, int, int]
MIN_COLOUR = (255, 255, 0)  # type: typing.Tuple[int, int, int]
=======
>>>>>>> 4140b295


def extract_position_info(
    nml_model: neuroml.NeuroMLDocument, verbose: bool = False
) -> tuple:
    """Extract position information from a NeuroML model

    Returns a tuple of dictionaries:

    - cell_id_vs_cell: dict(cell id, cell object)
    - pop_id_vs_cell: dict(pop id, cell object)
    - positions: dict(pop id, dict(cell id, position in x, y, z))
    - pop_id_vs_color: dict(pop id, colour property)
    - pop_id_vs_radii: dict(pop id, radius property)

    :param nml_model: NeuroML2 model to extract position information from
    :type nml_model: NeuroMLDocument
    :param verbose: toggle function verbosity
    :type verbose: bool
    :returns: [cell id vs cell dict, pop id vs cell dict, positions dict, pop id vs colour dict, pop id vs radii dict]
    :rtype: tuple of dicts
    """

    nml_model_copy = copy.deepcopy(nml_model)

    # add any included cells to the main document
    for inc in nml_model_copy.includes:
        inc = read_neuroml2_file(inc.href)
        for acell in inc.cells:
            nml_model_copy.add(acell)

    cell_id_vs_cell = {}
    positions = {}
    pop_id_vs_cell = {}
    pop_id_vs_color = {}
    pop_id_vs_radii = {}

    cell_elements = []
    cell_elements.extend(nml_model_copy.cells)
    cell_elements.extend(nml_model_copy.cell2_ca_poolses)

    for cell in cell_elements:
        cell_id_vs_cell[cell.id] = cell

    if len(nml_model_copy.networks) > 0:
        popElements = nml_model_copy.networks[0].populations
    else:
        popElements = []
        net = neuroml.Network(id="x")
        nml_model_copy.networks.append(net)
        cell_str = ""
        for cell in cell_elements:
            pop = neuroml.Population(
                id="dummy_population_%s" % cell.id, size=1, component=cell.id
            )
            net.populations.append(pop)
            cell_str += cell.id + "__"
        net.id = cell_str[:-2]

        popElements = nml_model_copy.networks[0].populations

    for pop in popElements:
        name = pop.id
        celltype = pop.component
        instances = pop.instances

        if pop.component in cell_id_vs_cell.keys():
            pop_id_vs_cell[pop.id] = cell_id_vs_cell[pop.component]
        else:
            pop_id_vs_cell[pop.id] = None

        info = "Population: %s has %i positioned cells of type: %s" % (
            name,
            len(instances),
            celltype,
        )
        if verbose:
            print(info)

        colour = "b"
        substitute_radius = None

        props = []
        props.extend(pop.properties)
        """ TODO
        if pop.annotation:
            props.extend(pop.annotation.properties)"""

        for prop in props:
            # print(prop)
            if prop.tag == "color":
                color = prop.value
                color = (
                    float(color.split(" ")[0]),
                    float(color.split(" ")[1]),
                    float(color.split(" ")[2]),
                )

                pop_id_vs_color[pop.id] = color
                logger.debug(f"Colour determined to be: {color}")
            if prop.tag == "radius":
                substitute_radius = float(prop.value)
                pop_id_vs_radii[pop.id] = substitute_radius

        pop_positions = {}

        if len(instances) > 0:
            for instance in instances:
                location = instance.location
                id = int(instance.id)

                x = float(location.x)
                y = float(location.y)
                z = float(location.z)
                pop_positions[id] = (x, y, z)
        else:
            for id in range(pop.size):
                pop_positions[id] = (0, 0, 0)

        positions[name] = pop_positions

    return cell_id_vs_cell, pop_id_vs_cell, positions, pop_id_vs_color, pop_id_vs_radii


def convert_case(name):
    """Converts from camelCase to under_score"""
    s1 = re.sub("(.)([A-Z][a-z]+)", r"\1_\2", name)
    return re.sub("([a-z0-9])([A-Z])", r"\1_\2", s1).lower()


def rotate_cell(
    cell: neuroml.Cell,
    x: float = 0,
    y: float = 0,
    z: float = 0,
    order: str = "xyz",
<<<<<<< HEAD
    relative_to_soma: bool = False,
=======
    relative_to_soma: bool = False
>>>>>>> 4140b295
) -> neuroml.Cell:
    """Return a new cell object rotated in the provided order along the
    provided angles (in radians) relative to the soma position.

    :param cell: cell object to rotate
    :type cell: neuroml.Cell
<<<<<<< HEAD
    :param x: angle to rotate in x direction, in radians
    :type x: float
    :param y: angle to rotate in y direction, in radians
    :type y: float
    :param z: angle to rotate in z direction, in radians
=======
    :param x: angle to rotate around x axis, in radians
    :type x: float
    :param y: angle to rotate around y axis, in radians
    :type y: float
    :param z: angle to rotate around z axis, in radians
>>>>>>> 4140b295
    :type z: float
    :param order: rotation order in terms of x, y,  and z
    :type order: str
    :param relative_to_soma: whether rotation is relative to soma
    :type relative_to_soma: bool
    :returns: new neuroml.Cell object
    :rtype: neuroml.Cell

    Derived from LFPy's implementation:
    https://github.com/LFPy/LFPy/blob/master/LFPy/cell.py#L1600
    """

<<<<<<< HEAD
    valid_orders = ["xyz", "yzx", "zxy", "xzy", "yxz", "zyx"]
=======
    valid_orders = [
        "xyz", "yzx", "zxy", "xzy", "yxz", "zyx"
    ]
>>>>>>> 4140b295
    if order not in valid_orders:
        raise ValueError(f"order must be one of {valid_orders}")

    soma_seg_id = cell.get_morphology_root()
    soma_seg = cell.get_segment(soma_seg_id)
<<<<<<< HEAD
    cell_origin = numpy.array(
        [soma_seg.proximal.x, soma_seg.proximal.y, soma_seg.proximal.z]
    )
=======
    cell_origin = numpy.array([soma_seg.proximal.x, soma_seg.proximal.y, soma_seg.proximal.z])
>>>>>>> 4140b295
    newcell = copy.deepcopy(cell)
    print(f"Rotating {newcell.id} by {x}, {y}, {z}")

    # calculate rotations
    if x != 0:
        anglex = x
<<<<<<< HEAD
        rotation_x = numpy.array(
            [
                [1, 0, 0],
                [0, math.cos(anglex), -math.sin(anglex)],
                [0, math.sin(anglex), math.cos(anglex)],
            ]
        )
=======
        rotation_x = numpy.array([[1, 0, 0],
                                  [0, math.cos(anglex), -math.sin(anglex)],
                                  [0, math.sin(anglex), math.cos(anglex)]
                                  ])
>>>>>>> 4140b295
        logger.debug(f"x matrix is: {rotation_x}")

    if y != 0:
        angley = y
<<<<<<< HEAD
        rotation_y = numpy.array(
            [
                [math.cos(angley), 0, math.sin(angley)],
                [0, 1, 0],
                [-math.sin(angley), 0, math.cos(angley)],
            ]
        )
=======
        rotation_y = numpy.array([[math.cos(angley), 0, math.sin(angley)],
                                  [0, 1, 0],
                                  [-math.sin(angley), 0, math.cos(angley)]
                                  ])
>>>>>>> 4140b295
        logger.debug(f"y matrix is: {rotation_y}")

    if z != 0:
        anglez = z
<<<<<<< HEAD
        rotation_z = numpy.array(
            [
                [math.cos(anglez), -math.sin(anglez), 0],
                [math.sin(anglez), math.cos(anglez), 0],
                [0, 0, 1],
            ]
        )
=======
        rotation_z = numpy.array([[math.cos(anglez), -math.sin(anglez), 0],
                                  [math.sin(anglez), math.cos(anglez), 0],
                                  [0, 0, 1]
                                  ])
>>>>>>> 4140b295
        logger.debug(f"z matrix is: {rotation_z}")

    # rotate each segment
    for aseg in newcell.morphology.segments:
        prox = dist = numpy.array([])
        # may not have a proximal
        try:
            prox = numpy.array([aseg.proximal.x, aseg.proximal.y, aseg.proximal.z])
        except AttributeError:
            pass

        # must have distal
        dist = numpy.array([aseg.distal.x, aseg.distal.y, aseg.distal.z])

        if relative_to_soma:
            if prox.any():
                prox = prox - cell_origin
            dist = dist - cell_origin

        # rotate
        for axis in order:
<<<<<<< HEAD
            if axis == "x" and x != 0:
=======
            if axis == 'x' and x != 0:
>>>>>>> 4140b295
                if prox.any():
                    prox = numpy.dot(prox, rotation_x)
                dist = numpy.dot(dist, rotation_x)

<<<<<<< HEAD
            if axis == "y" and y != 0:
=======
            if axis == 'y' and y != 0:
>>>>>>> 4140b295
                if prox.any():
                    prox = numpy.dot(prox, rotation_y)
                dist = numpy.dot(dist, rotation_y)

<<<<<<< HEAD
            if axis == "z" and z != 0:
=======
            if axis == 'z' and z != 0:
>>>>>>> 4140b295
                if prox.any():
                    prox = numpy.dot(prox, rotation_z)
                dist = numpy.dot(dist, rotation_z)

        if relative_to_soma:
            if prox.any():
                prox = prox + cell_origin
            dist = dist + cell_origin

        if prox.any():
            aseg.proximal.x = prox[0]
            aseg.proximal.y = prox[1]
            aseg.proximal.z = prox[2]

        aseg.distal.x = dist[0]
        aseg.distal.y = dist[1]
        aseg.distal.z = dist[2]

        logger.debug(f"prox is: {aseg.proximal}")
        logger.debug(f"distal is: {aseg.distal}")

<<<<<<< HEAD
    return newcell


def get_ion_color(ion: str) -> str:
    """Get colours for ions in hex format.

    Hard codes for na, k, ca, h. All others get a grey.

    :param ion: name of ion
    :type ion: str
    :returns: colour in hex
    :rtype: str
    """
    if ion.lower() == "na":
        col = "#1E90FF"
    elif ion.lower() == "k":
        col = "#CD5C5C"
    elif ion.lower() == "ca":
        col = "#8FBC8F"
    elif ion.lower() == "h":
        col = "#ffd9b3"
    else:
        col = "#A9A9A9"

    return col


def get_colour_hex(
    fract: float,
    min_colour: typing.Tuple[int, int, int] = MIN_COLOUR,
    max_colour: typing.Tuple[int, int, int] = MAX_COLOUR,
) -> str:
    """Get colour hex at fraction between `min_colour` and `max_colour`.

    :param fract: fraction between `min_colour` and `max_colour`
    :type fract: float between (0, 1)
    :param min_colour: lower colour tuple (R, G, B)
    :type min_colour: tuple
    :param max_colour upper colour tuple (R, G, B)
    :type max_colour: tuple
    :returns: colour in hex representation
    :rtype: string
    """
    rgb = [hex(int(x + (y - x) * fract)) for x, y in zip(min_colour, max_colour)]
    col = "#"
    for c in rgb:
        col += c[2:4] if len(c) == 4 else "00"
    return col


def get_state_color(s: str) -> str:
    """Get colours for state variables.

    Hard codes for m, k, r, h, l, n, a, b, c, q, e, f, p, s, u.

    :param state: name of state
    :type state: str
    :returns: colour in hex format
    :rtype: str
    """
    col = "#000000"
    if s.startswith("m"):
        col = "#FF0000"
    if s.startswith("k"):
        col = "#FF0000"
    if s.startswith("r"):
        col = "#FF0000"
    if s.startswith("h"):
        col = "#00FF00"
    if s.startswith("l"):
        col = "#00FF00"
    if s.startswith("n"):
        col = "#0000FF"
    if s.startswith("a"):
        col = "#FF0000"
    if s.startswith("b"):
        col = "#00FF00"
    if s.startswith("c"):
        col = "#0000FF"
    if s.startswith("q"):
        col = "#FF00FF"
    if s.startswith("e"):
        col = "#00FFFF"
    if s.startswith("f"):
        col = "#DDDD00"
    if s.startswith("p"):
        col = "#880000"
    if s.startswith("s"):
        col = "#888800"
    if s.startswith("u"):
        col = "#880088"

    return col
=======
    return newcell
>>>>>>> 4140b295
<|MERGE_RESOLUTION|>--- conflicted
+++ resolved
@@ -5,33 +5,21 @@
 
 Copyright 2023 NeuroML Contributors
 """
-<<<<<<< HEAD
-
-=======
->>>>>>> 4140b295
 import math
 import copy
 import logging
 import re
 import numpy
-<<<<<<< HEAD
+
 import neuroml
 from neuroml.loaders import read_neuroml2_file
-=======
->>>>>>> 4140b295
-
-import neuroml
-from neuroml.loaders import read_neuroml2_file
 
 logger = logging.getLogger(__name__)
 logger.setLevel(logging.INFO)
-<<<<<<< HEAD
 
 
 MAX_COLOUR = (255, 0, 0)  # type: typing.Tuple[int, int, int]
 MIN_COLOUR = (255, 255, 0)  # type: typing.Tuple[int, int, int]
-=======
->>>>>>> 4140b295
 
 
 def extract_position_info(
@@ -168,30 +156,18 @@
     y: float = 0,
     z: float = 0,
     order: str = "xyz",
-<<<<<<< HEAD
     relative_to_soma: bool = False,
-=======
-    relative_to_soma: bool = False
->>>>>>> 4140b295
 ) -> neuroml.Cell:
     """Return a new cell object rotated in the provided order along the
     provided angles (in radians) relative to the soma position.
 
     :param cell: cell object to rotate
     :type cell: neuroml.Cell
-<<<<<<< HEAD
-    :param x: angle to rotate in x direction, in radians
-    :type x: float
-    :param y: angle to rotate in y direction, in radians
-    :type y: float
-    :param z: angle to rotate in z direction, in radians
-=======
     :param x: angle to rotate around x axis, in radians
     :type x: float
     :param y: angle to rotate around y axis, in radians
     :type y: float
     :param z: angle to rotate around z axis, in radians
->>>>>>> 4140b295
     :type z: float
     :param order: rotation order in terms of x, y,  and z
     :type order: str
@@ -204,32 +180,21 @@
     https://github.com/LFPy/LFPy/blob/master/LFPy/cell.py#L1600
     """
 
-<<<<<<< HEAD
     valid_orders = ["xyz", "yzx", "zxy", "xzy", "yxz", "zyx"]
-=======
-    valid_orders = [
-        "xyz", "yzx", "zxy", "xzy", "yxz", "zyx"
-    ]
->>>>>>> 4140b295
     if order not in valid_orders:
         raise ValueError(f"order must be one of {valid_orders}")
 
     soma_seg_id = cell.get_morphology_root()
     soma_seg = cell.get_segment(soma_seg_id)
-<<<<<<< HEAD
     cell_origin = numpy.array(
         [soma_seg.proximal.x, soma_seg.proximal.y, soma_seg.proximal.z]
     )
-=======
-    cell_origin = numpy.array([soma_seg.proximal.x, soma_seg.proximal.y, soma_seg.proximal.z])
->>>>>>> 4140b295
     newcell = copy.deepcopy(cell)
     print(f"Rotating {newcell.id} by {x}, {y}, {z}")
 
     # calculate rotations
     if x != 0:
         anglex = x
-<<<<<<< HEAD
         rotation_x = numpy.array(
             [
                 [1, 0, 0],
@@ -237,17 +202,10 @@
                 [0, math.sin(anglex), math.cos(anglex)],
             ]
         )
-=======
-        rotation_x = numpy.array([[1, 0, 0],
-                                  [0, math.cos(anglex), -math.sin(anglex)],
-                                  [0, math.sin(anglex), math.cos(anglex)]
-                                  ])
->>>>>>> 4140b295
         logger.debug(f"x matrix is: {rotation_x}")
 
     if y != 0:
         angley = y
-<<<<<<< HEAD
         rotation_y = numpy.array(
             [
                 [math.cos(angley), 0, math.sin(angley)],
@@ -255,17 +213,10 @@
                 [-math.sin(angley), 0, math.cos(angley)],
             ]
         )
-=======
-        rotation_y = numpy.array([[math.cos(angley), 0, math.sin(angley)],
-                                  [0, 1, 0],
-                                  [-math.sin(angley), 0, math.cos(angley)]
-                                  ])
->>>>>>> 4140b295
         logger.debug(f"y matrix is: {rotation_y}")
 
     if z != 0:
         anglez = z
-<<<<<<< HEAD
         rotation_z = numpy.array(
             [
                 [math.cos(anglez), -math.sin(anglez), 0],
@@ -273,12 +224,6 @@
                 [0, 0, 1],
             ]
         )
-=======
-        rotation_z = numpy.array([[math.cos(anglez), -math.sin(anglez), 0],
-                                  [math.sin(anglez), math.cos(anglez), 0],
-                                  [0, 0, 1]
-                                  ])
->>>>>>> 4140b295
         logger.debug(f"z matrix is: {rotation_z}")
 
     # rotate each segment
@@ -300,29 +245,17 @@
 
         # rotate
         for axis in order:
-<<<<<<< HEAD
             if axis == "x" and x != 0:
-=======
-            if axis == 'x' and x != 0:
->>>>>>> 4140b295
                 if prox.any():
                     prox = numpy.dot(prox, rotation_x)
                 dist = numpy.dot(dist, rotation_x)
 
-<<<<<<< HEAD
             if axis == "y" and y != 0:
-=======
-            if axis == 'y' and y != 0:
->>>>>>> 4140b295
                 if prox.any():
                     prox = numpy.dot(prox, rotation_y)
                 dist = numpy.dot(dist, rotation_y)
 
-<<<<<<< HEAD
             if axis == "z" and z != 0:
-=======
-            if axis == 'z' and z != 0:
->>>>>>> 4140b295
                 if prox.any():
                     prox = numpy.dot(prox, rotation_z)
                 dist = numpy.dot(dist, rotation_z)
@@ -344,7 +277,6 @@
         logger.debug(f"prox is: {aseg.proximal}")
         logger.debug(f"distal is: {aseg.distal}")
 
-<<<<<<< HEAD
     return newcell
 
 
@@ -437,7 +369,4 @@
     if s.startswith("u"):
         col = "#880088"
 
-    return col
-=======
-    return newcell
->>>>>>> 4140b295
+    return col