import logging

try:
    import importlib.metadata
    __version__ = importlib.metadata.version("pyNeuroML")
except ImportError:
    import importlib_metadata
    __version__ = importlib_metadata.version("pyNeuroML")


<<<<<<< HEAD
JNEUROML_VERSION = "0.12.3"
=======
JNEUROML_VERSION = "0.13.0"
>>>>>>> eae12e16

# Define a logger for the package
logging.basicConfig(
    format="pyNeuroML >>> %(levelname)s - %(message)s",
    level=logging.WARN,
)


def print_v(msg):
    """Print message to console.

    This is to be used for printing out messages during ordinary usage of the
    tool. For status monitoring, fault investigation etc., use the logger.

    :param msg: string to print
    :type msg: str
    """
    print("pyNeuroML >>> " + msg)<|MERGE_RESOLUTION|>--- conflicted
+++ resolved
@@ -8,11 +8,7 @@
     __version__ = importlib_metadata.version("pyNeuroML")
 
 
-<<<<<<< HEAD
-JNEUROML_VERSION = "0.12.3"
-=======
 JNEUROML_VERSION = "0.13.0"
->>>>>>> eae12e16
 
 # Define a logger for the package
 logging.basicConfig(
