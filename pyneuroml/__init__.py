

<<<<<<< HEAD
__version__ = '0.3.1.2'
=======
__version__ = '0.3.9'
>>>>>>> c86eec0e

JNEUROML_VERSION = '0.8.3'<|MERGE_RESOLUTION|>--- conflicted
+++ resolved
@@ -1,9 +1,5 @@
 
 
-<<<<<<< HEAD
-__version__ = '0.3.1.2'
-=======
 __version__ = '0.3.9'
->>>>>>> c86eec0e
 
 JNEUROML_VERSION = '0.8.3'