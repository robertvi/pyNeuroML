--- conflicted
+++ resolved
@@ -52,20 +52,6 @@
     def test_rotate_cell(self):
         """Test rotate_cell"""
         acell = neuroml.utils.component_factory("Cell", id="test_cell", validate=False)  # type: neuroml.Cell
-<<<<<<< HEAD
-        soma = acell.add_segment(prox=[0, 0, 0, 1], dist=[0, 0, 0, 1], seg_id=0,
-                                 use_convention=False, reorder_segment_groups=False,
-                                 optimise_segment_groups=False)
-        acell.add_segment(prox=[0, 0, 0, 1], dist=[5, 0, 0, 1], seg_id=1,
-                          use_convention=False, reorder_segment_groups=False,
-                          optimise_segment_groups=False, parent=soma)
-
-        acell.add_segment(prox=[0, 0, 0, 10], dist=[0, 10, 0, 10], seg_id=2,
-                          use_convention=False, reorder_segment_groups=False,
-                          optimise_segment_groups=False, parent=soma)
-
-        acell.add_segment(prox=[0, 0, 0, 25], dist=[0, 0, 25, 25], seg_id=3,
-=======
 
         soma = acell.add_segment(prox=[0, 0, 0, 15], dist=[0, 0, 0, 15], seg_id=0,
                                  use_convention=False, reorder_segment_groups=False,
@@ -80,17 +66,12 @@
                           optimise_segment_groups=False, parent=soma)
 
         acell.add_segment(prox=[0, 0, 0, 4], dist=[0, 0, 200, 4], seg_id=3,
->>>>>>> 4140b295
                           use_convention=False, reorder_segment_groups=False,
                           optimise_segment_groups=False, parent=soma)
 
         print(acell)
 
-<<<<<<< HEAD
-        rotated_cell = rotate_cell(acell, x=math.pi / 2, y=0, z=0, order="xyz")
-=======
         rotated_cell = rotate_cell(acell, x=math.pi / 20, y=0, z=0, order="xyz")
->>>>>>> 4140b295
         rotated_cell.id = "test_rotated_cell"
         print(rotated_cell)
 
@@ -108,14 +89,7 @@
                        component=rotated_cell.id,
                        type="populationList", validate=False)
         pop2.add("Instance", id=0, location=pop1.component_factory("Location",
-<<<<<<< HEAD
-                                                                   x=50, y=0, z=0))
-
-        newdoc.validate(recursive=True)
-        write_neuroml2_file(newdoc, "test_rotation.net.nml", validate=True)
-=======
                                                                    x=200, y=0, z=0))
 
         newdoc.validate(recursive=True)
-        write_neuroml2_file(newdoc, "tests/utils/test_rotation.net.nml", validate=True)
->>>>>>> 4140b295
+        write_neuroml2_file(newdoc, "tests/utils/test_rotation.net.nml", validate=True)