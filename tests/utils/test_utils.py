#!/usr/bin/env python3
"""
Test utils

File: tests/utils/test_utils.py

Copyright 2023 NeuroML contributors
"""


import logging
import pathlib as pl
import math

<<<<<<< HEAD
from pyneuroml.pynml import read_neuroml2_file
from pyneuroml.utils import extract_position_info, get_files_generated_after
=======
import neuroml
from pyneuroml.pynml import read_neuroml2_file, write_neuroml2_file
from pyneuroml.utils import extract_position_info, rotate_cell
>>>>>>> b8d50155

from .. import BaseTestCase

logger = logging.getLogger(__name__)
logger.setLevel(logging.DEBUG)


class TestUtils(BaseTestCase):

    """Test utils module"""

    def test_extract_position_info(self):
        """Test extract_position_info"""
        nml_files = ["tests/plot/L23-example/TestNetwork.net.nml"]
        for nml_file in nml_files:
            nml_model = read_neuroml2_file(
                nml_file,
                include_includes=True,
                check_validity_pre_include=False,
                verbose=True,
                optimized=True,
            )

            (
                cell_id_vs_cell,
                pop_id_vs_cell,
                positions,
                pop_id_vs_color,
                pop_id_vs_radii,
            ) = extract_position_info(nml_model)

            for c in ["HL23PV", "HL23PYR", "HL23VIP", "HL23SST"]:
                self.assertIn(c, cell_id_vs_cell.keys())

<<<<<<< HEAD
    def test_get_files_generated_after(self):
        """test get_files_generated_after method."""
        # compare to epoch, should just list all files
        files = get_files_generated_after(timestamp=0, include_suffixes=[".sh", ".ini"])
        logger.debug(files)
        current_files = list(pl.Path(".").glob("*.sh"))
        current_files.extend(list(pl.Path(".").glob("*.ini")))
        current_files = [f for f in current_files if f.is_file()]
        self.assertEqual(len(files), len(current_files))

        files = get_files_generated_after(
            timestamp=0, include_suffixes=[".sh", ".ini"], ignore_suffixes=[".sh"]
        )
        logger.debug(files)
        current_files = list(pl.Path(".").glob("*.ini"))
        current_files = [f for f in current_files if f.is_file()]
        self.assertEqual(len(files), len(current_files))
=======
    def test_rotate_cell(self):
        """Test rotate_cell"""
        acell = neuroml.utils.component_factory("Cell", id="test_cell", validate=False)  # type: neuroml.Cell

        soma = acell.add_segment(prox=[0, 0, 0, 15], dist=[0, 0, 0, 15], seg_id=0,
                                 use_convention=False, reorder_segment_groups=False,
                                 optimise_segment_groups=False)

        acell.add_segment(prox=[0, 0, 0, 12], dist=[100, 0, 0, 12], seg_id=1,
                          use_convention=False, reorder_segment_groups=False,
                          optimise_segment_groups=False, parent=soma)

        acell.add_segment(prox=[0, 0, 0, 7], dist=[0, 150, 0, 7], seg_id=2,
                          use_convention=False, reorder_segment_groups=False,
                          optimise_segment_groups=False, parent=soma)

        acell.add_segment(prox=[0, 0, 0, 4], dist=[0, 0, 200, 4], seg_id=3,
                          use_convention=False, reorder_segment_groups=False,
                          optimise_segment_groups=False, parent=soma)

        print(acell)

        rotated_cell = rotate_cell(acell, x=math.pi / 20, y=0, z=0, order="xyz")
        rotated_cell.id = "test_rotated_cell"
        print(rotated_cell)

        newdoc = neuroml.utils.component_factory("NeuroMLDocument",
                                                 id="test_doc")  # type: neuroml.NeuroMLDocument
        newdoc.add(acell)
        newdoc.add(rotated_cell)

        net = newdoc.add("Network", id="test_net", validate=False)
        pop1 = net.add("Population", id="test_pop1", size=1, component=acell.id,
                       type="populationList", validate=False)
        pop1.add("Instance", id=0, location=pop1.component_factory("Location", x=0, y=0, z=0))

        pop2 = net.add("Population", id="test_pop2", size=1,
                       component=rotated_cell.id,
                       type="populationList", validate=False)
        pop2.add("Instance", id=0, location=pop1.component_factory("Location",
                                                                   x=200, y=0, z=0))

        newdoc.validate(recursive=True)
        write_neuroml2_file(newdoc, "tests/utils/test_rotation.net.nml", validate=True)
>>>>>>> b8d50155
<|MERGE_RESOLUTION|>--- conflicted
+++ resolved
@@ -9,17 +9,16 @@
 
 
 import logging
+import math
 import pathlib as pl
-import math
 
-<<<<<<< HEAD
-from pyneuroml.pynml import read_neuroml2_file
-from pyneuroml.utils import extract_position_info, get_files_generated_after
-=======
 import neuroml
 from pyneuroml.pynml import read_neuroml2_file, write_neuroml2_file
-from pyneuroml.utils import extract_position_info, rotate_cell
->>>>>>> b8d50155
+from pyneuroml.utils import (
+    extract_position_info,
+    get_files_generated_after,
+    rotate_cell,
+)
 
 from .. import BaseTestCase
 
@@ -54,7 +53,6 @@
             for c in ["HL23PV", "HL23PYR", "HL23VIP", "HL23SST"]:
                 self.assertIn(c, cell_id_vs_cell.keys())
 
-<<<<<<< HEAD
     def test_get_files_generated_after(self):
         """test get_files_generated_after method."""
         # compare to epoch, should just list all files
@@ -72,26 +70,51 @@
         current_files = list(pl.Path(".").glob("*.ini"))
         current_files = [f for f in current_files if f.is_file()]
         self.assertEqual(len(files), len(current_files))
-=======
+
     def test_rotate_cell(self):
         """Test rotate_cell"""
-        acell = neuroml.utils.component_factory("Cell", id="test_cell", validate=False)  # type: neuroml.Cell
+        acell = neuroml.utils.component_factory(
+            "Cell", id="test_cell", validate=False
+        )  # type: neuroml.Cell
 
-        soma = acell.add_segment(prox=[0, 0, 0, 15], dist=[0, 0, 0, 15], seg_id=0,
-                                 use_convention=False, reorder_segment_groups=False,
-                                 optimise_segment_groups=False)
+        soma = acell.add_segment(
+            prox=[0, 0, 0, 15],
+            dist=[0, 0, 0, 15],
+            seg_id=0,
+            use_convention=False,
+            reorder_segment_groups=False,
+            optimise_segment_groups=False,
+        )
 
-        acell.add_segment(prox=[0, 0, 0, 12], dist=[100, 0, 0, 12], seg_id=1,
-                          use_convention=False, reorder_segment_groups=False,
-                          optimise_segment_groups=False, parent=soma)
+        acell.add_segment(
+            prox=[0, 0, 0, 12],
+            dist=[100, 0, 0, 12],
+            seg_id=1,
+            use_convention=False,
+            reorder_segment_groups=False,
+            optimise_segment_groups=False,
+            parent=soma,
+        )
 
-        acell.add_segment(prox=[0, 0, 0, 7], dist=[0, 150, 0, 7], seg_id=2,
-                          use_convention=False, reorder_segment_groups=False,
-                          optimise_segment_groups=False, parent=soma)
+        acell.add_segment(
+            prox=[0, 0, 0, 7],
+            dist=[0, 150, 0, 7],
+            seg_id=2,
+            use_convention=False,
+            reorder_segment_groups=False,
+            optimise_segment_groups=False,
+            parent=soma,
+        )
 
-        acell.add_segment(prox=[0, 0, 0, 4], dist=[0, 0, 200, 4], seg_id=3,
-                          use_convention=False, reorder_segment_groups=False,
-                          optimise_segment_groups=False, parent=soma)
+        acell.add_segment(
+            prox=[0, 0, 0, 4],
+            dist=[0, 0, 200, 4],
+            seg_id=3,
+            use_convention=False,
+            reorder_segment_groups=False,
+            optimise_segment_groups=False,
+            parent=soma,
+        )
 
         print(acell)
 
@@ -99,22 +122,38 @@
         rotated_cell.id = "test_rotated_cell"
         print(rotated_cell)
 
-        newdoc = neuroml.utils.component_factory("NeuroMLDocument",
-                                                 id="test_doc")  # type: neuroml.NeuroMLDocument
+        newdoc = neuroml.utils.component_factory(
+            "NeuroMLDocument", id="test_doc"
+        )  # type: neuroml.NeuroMLDocument
         newdoc.add(acell)
         newdoc.add(rotated_cell)
 
         net = newdoc.add("Network", id="test_net", validate=False)
-        pop1 = net.add("Population", id="test_pop1", size=1, component=acell.id,
-                       type="populationList", validate=False)
-        pop1.add("Instance", id=0, location=pop1.component_factory("Location", x=0, y=0, z=0))
+        pop1 = net.add(
+            "Population",
+            id="test_pop1",
+            size=1,
+            component=acell.id,
+            type="populationList",
+            validate=False,
+        )
+        pop1.add(
+            "Instance", id=0, location=pop1.component_factory("Location", x=0, y=0, z=0)
+        )
 
-        pop2 = net.add("Population", id="test_pop2", size=1,
-                       component=rotated_cell.id,
-                       type="populationList", validate=False)
-        pop2.add("Instance", id=0, location=pop1.component_factory("Location",
-                                                                   x=200, y=0, z=0))
+        pop2 = net.add(
+            "Population",
+            id="test_pop2",
+            size=1,
+            component=rotated_cell.id,
+            type="populationList",
+            validate=False,
+        )
+        pop2.add(
+            "Instance",
+            id=0,
+            location=pop1.component_factory("Location", x=200, y=0, z=0),
+        )
 
         newdoc.validate(recursive=True)
-        write_neuroml2_file(newdoc, "tests/utils/test_rotation.net.nml", validate=True)
->>>>>>> b8d50155
+        write_neuroml2_file(newdoc, "tests/utils/test_rotation.net.nml", validate=True)